--- conflicted
+++ resolved
@@ -34,23 +34,10 @@
 
 The ORM models in `src/models/tables.py` define the storage schema:
 
-<<<<<<< HEAD
-- `User` – optional owner for domains and change sets.
-- `Setting` – persisted OpenAI connection settings (`api_key_enc`, `base_url`, `model_name`).
-- `Domain` – groups entities, relationships, mappings, and change history.
-- `Entity` – conceptual datasets belonging to a domain, including free-form documentation.
-- `Attribute` – entity fields with data type, nullability, and descriptive metadata.
-- `Relationship` – directed associations between entities.
-- `SourceTable` – source-system tables available for lineage mapping.
-- `Mapping` – attribute-to-source column transformations.
-- `ChangeSet` – curated change summaries tied to a domain.
-- `ChangeItem` – optional fine-grained change entries linked to entities or attributes.
-=======
 - `Settings` – per-user configuration including encrypted OpenAI credentials.
 - `Domain` – group of related data models.
 - `DataModel` – individual model drafts, including summary, markdown definition, and optional instructions.
 - `ChangeSet` – human-authored change notes tied to a `DataModel`.
->>>>>>> 6333eea4
 - `ExportRecord` – file metadata produced by exporters.
 
 `src/models/db.py` provides:
@@ -97,13 +84,8 @@
 ## Request flow example: generating a draft
 
 1. A user submits the draft form from `templates/draft_review.html` handled by `src/api/model.py`.
-<<<<<<< HEAD
-2. The blueprint validates input via `DraftRequest` and opens a SQLAlchemy session using `session_scope()`.
-3. `ModelingService.generate_draft()` loads domain context, builds a prompt, invokes the OpenAI client, persists the new entities/relationships, and evaluates impact.
-=======
 2. The blueprint validates input via `DraftRequest` and opens a SQLAlchemy session using `get_db()`.
 3. `ModelingService.generate_draft()` loads domain context, builds a prompt, invokes the OpenAI client, persists the new `DataModel`, and evaluates impact.
->>>>>>> 6333eea4
 4. The blueprint commits the transaction, flashes a success message, and renders the updated draft alongside impact highlights.
 
 ## Request flow example: exporting artifacts
