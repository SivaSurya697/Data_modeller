# Architecture Overview

This document describes the major components, data flow, and extension points of the Data Modeller application.

## High-level design

The application follows a layered architecture:

1. **Presentation layer (`src/api/` + `templates/`)** – Flask blueprints expose HTML routes that orchestrate user interactions.
2. **Service layer (`src/services/`)** – Pure-Python modules implement business logic such as context assembly, model generation, validation, and exporting.
3. **Persistence layer (`src/models/`)** – SQLAlchemy manages the database engine, sessions, and ORM mappings for settings, domains, models, change sets, and exports.
4. **External providers** – The OpenAI Chat Completions API generates model drafts, and filesystem exporters produce downstream artifacts.

```
Browser ──▶ Flask blueprint ──▶ Service layer ──▶ ORM session ──▶ Database
                          │                     │
                          └────▶ OpenAI client ◀─┘
```

## Application bootstrap (`app.py`)

- Loads environment variables using `python-dotenv` and configures the database engine via `src/models/db.init_engine`.
- Configures the Flask app with shared settings and an `instance/` folder for local configuration.
- Ensures database tables exist via `src/models/db.create_all()` using the pre-configured SQLAlchemy engine.
- Sets up rate limiting with `flask-limiter` based on the configured requests-per-minute value.
- Registers the feature blueprints:
  - `settings` – manage configuration overrides stored in the database.
  - `domains` – CRUD operations for domains and viewing associated models.
  - `model` – trigger new drafts and review results.
  - `changesets` – capture human-authored change notes.
  - `exports` – execute exporters and list generated assets.

## Persistence layer

The ORM models in `src/models/tables.py` define the storage schema:

- `Settings` – per-user configuration including encrypted OpenAI credentials.
- `Domain` – group of related data models.
- `DataModel` – individual model drafts, including summary, markdown definition, and optional instructions.
- `ChangeSet` – human-authored change notes tied to a `DataModel`.
- `ExportRecord` – file metadata produced by exporters.

`src/models/db.py` provides:

- `engine` and `SessionLocal` configured from the application settings.
- `get_db()` context manager yielding a unit of work with commit/rollback semantics.
- `create_all()` to create tables on demand.

## Service layer

### Configuration (`src/services/settings.py`)

`save_user_settings()` persists encrypted API credentials for a user, while `get_user_settings()` decrypts and returns them as a `UserSettings` dataclass. Both helpers operate on a SQLAlchemy session and rely on a Fernet key supplied via the `SETTINGS_ENCRYPTION_KEY` environment variable.

### Prompt context (`src/services/context_builder.py`)

- `load_context(session, domain_id)` loads the target domain, existing entities, relationships, change sets, and settings.
- `DomainContext.to_prompt_sections()` compiles human-readable sections for prompts.
- `build_prompt()` assembles the final prompt, optionally adding user instructions and requesting a JSON response describing entities, attributes, and relationships.

### LLM orchestration (`src/services/llm_client.py` and `src/services/llm_modeler.py`)

- `LLMClient` wraps the OpenAI Chat Completions client. It always instantiates the SDK as `OpenAI(api_key=..., base_url=...)` to support custom gateways.
- `ModelingService.generate_draft()` orchestrates context loading, prompt construction, LLM invocation, ORM persistence of entities/relationships, and impact analysis.
- `DraftResult` bundles the stored entities and review notes for the blueprint.

### Impact analysis (`src/services/impact.py`)

Calculates a diff between the latest existing entities and the newly generated ones, optionally seeded with change hints returned from the LLM.

### Validation (`src/services/validators.py`)

Pydantic models validate form submissions for settings, domains, and draft requests. Validation errors bubble up to the blueprints and are displayed via `flask.flash()`.

### Exporters (`src/services/exporters/`)

Each exporter accepts a `Domain` instance and writes artifacts to the `outputs/` directory:

<<<<<<< HEAD
- `dictionary.emit_dictionary_md()` – renders a Markdown data dictionary from a JSON payload.
- `plantuml.export_plantuml()` – produces a PlantUML class diagram stub annotated with the model definition.
=======
- `dictionary.export_dictionary()` – generates a Markdown data dictionary summarising entities and attributes.
- `plantuml.export_plantuml()` – produces a PlantUML class diagram derived from the captured entities and relationships.
>>>>>>> bd8198b3

New exporters can be added by following the same signature and registering them in `src/api/exports.py`.

## Request flow example: generating a draft

1. A user submits the draft form from `templates/draft_review.html` handled by `src/api/model.py`.
2. The blueprint validates input via `DraftRequest` and opens a SQLAlchemy session using `get_db()`.
3. `ModelingService.generate_draft()` loads domain context, builds a prompt, invokes the OpenAI client, persists the new `DataModel`, and evaluates impact.
4. The blueprint commits the transaction, flashes a success message, and renders the updated draft alongside impact highlights.

## Request flow example: exporting artifacts

1. The user selects an exporter on the Exports page (`src/api/exports.py`).
2. The blueprint loads the `Domain`, resolves the requested exporter function, and passes the configured `outputs/` directory.
3. The exporter writes the artifact to disk and `ExportRecord` captures metadata for the UI.
4. The page refreshes with the updated export list and filesystem links.

## Error handling and resilience

- Form validation uses Pydantic models to prevent malformed inputs.
- The LLM client raises a descriptive `ValueError` if the API key is missing or the response payload cannot be parsed.
- `get_db()` ensures transactions are rolled back on exceptions.
- Rate limiting mitigates abusive traffic patterns.

## Extensibility guidelines

- **Adding blueprints** – create a module in `src/api/`, define the routes, and register it via `register_blueprints()` in `app.py`.
- **Expanding the data model** – extend `src/models/tables.py` and run `flask --app app.py init-db` after updating the schema. For migrations across environments, integrate Alembic using the existing SQLAlchemy engine configuration.
- **New OpenAI workflows** – create dedicated services under `src/services/` to keep external calls isolated and testable.
- **Automation & tasks** – Flask CLI commands can be added in `app.py` or separate modules to cover seeding, maintenance, or batch operations.<|MERGE_RESOLUTION|>--- conflicted
+++ resolved
@@ -76,13 +76,8 @@
 
 Each exporter accepts a `Domain` instance and writes artifacts to the `outputs/` directory:
 
-<<<<<<< HEAD
-- `dictionary.emit_dictionary_md()` – renders a Markdown data dictionary from a JSON payload.
-- `plantuml.export_plantuml()` – produces a PlantUML class diagram stub annotated with the model definition.
-=======
 - `dictionary.export_dictionary()` – generates a Markdown data dictionary summarising entities and attributes.
 - `plantuml.export_plantuml()` – produces a PlantUML class diagram derived from the captured entities and relationships.
->>>>>>> bd8198b3
 
 New exporters can be added by following the same signature and registering them in `src/api/exports.py`.
 
