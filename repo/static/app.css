--- conflicted
+++ resolved
@@ -89,25 +89,6 @@
     opacity: 0.9;
 }
 
-<<<<<<< HEAD
-.form-help {
-    margin-bottom: 1rem;
-    color: #566573;
-    font-size: 0.95rem;
-}
-
-.feedback {
-    background-color: #f0f3f4;
-    border-radius: 4px;
-    padding: 0.75rem;
-    min-height: 1.5rem;
-    white-space: pre-wrap;
-}
-
-.feedback.error {
-    background-color: #f5b7b1;
-    color: #922b21;
-=======
 .relationships {
     list-style: none;
     padding: 0;
@@ -140,7 +121,6 @@
 
 .relationship-actions button {
     padding: 0.5rem 1rem;
->>>>>>> 1d1bb37e
 }
 
 .impact-table {
