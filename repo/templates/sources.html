{% extends "base.html" %}

{% block title %}Sources · Data Modeller{% endblock %}

{% block content %}
<section>
    <h2>Source Registry</h2>
    <p>Import metadata describing upstream systems and review existing tables and profiling statistics.</p>
</section>

<div class="card-grid">
    <section class="card">
        <header>
            <h3>Import Sources</h3>
            <p class="muted">Submit JSON describing a source system and its tables.</p>
        </header>
        <label for="import-payload" class="visually-hidden">Source import payload</label>
        <textarea id="import-payload" rows="14">{
    "system": {
        "name": "Analytics Warehouse",
        "description": "Demo Snowflake environment",
        "connection_type": "snowflake",
        "connection_config": {"account": "acme"}
    },
    "tables": [
        {
            "schema_name": "PUBLIC",
            "table_name": "ORDERS",
            "columns": [
                {"name": "ORDER_ID", "data_type": "NUMBER", "is_nullable": false},
                {"name": "STATUS", "data_type": "STRING"}
            ]
        }
    ]
}</textarea>
        <button
            type="button"
            hx-post="/api/sources/import"
            hx-vals='js:{ payload: document.getElementById("import-payload").value }'
            hx-target="#source-detail"
            hx-swap="innerHTML"
        >
            Import metadata
        </button>
    </section>

<<<<<<< HEAD
    <section class="card">
        <header>
            <h3>All Sources</h3>
            <p class="muted">Select a table to review the most recent profiling statistics.</p>
        </header>
        {% if sources %}
            <table class="table">
                <thead>
                    <tr>
                        <th scope="col">Source</th>
                        <th scope="col">Table</th>
                        <th scope="col">Row count</th>
                        <th scope="col">Profiled</th>
                        <th scope="col" class="actions">Actions</th>
                    </tr>
                </thead>
                <tbody>
                    {% for source in sources %}
                        {% if source.tables %}
                            {% for table in source.tables %}
                                <tr>
                                    <td data-label="Source">
                                        <strong>{{ source.name }}</strong><br>
                                        <span class="muted">{{ source.connection_type }}</span>
                                    </td>
                                    <td data-label="Table">
                                        {{ table.schema_name }}.{{ table.table_name }}
                                        {% if table.display_name %}
                                            <span class="muted">({{ table.display_name }})</span>
                                        {% endif %}
                                    </td>
                                    <td data-label="Row count">{{ table.row_count or "Unknown" }}</td>
                                    <td data-label="Profiled">{{ table.profiled_at or "Never" }}</td>
                                    <td data-label="Actions">
                                        <button
                                            type="button"
                                            class="secondary"
                                            hx-post="/api/sources/profile"
                                            hx-vals='{"table_id": {{ table.id }}}'
                                            hx-target="#source-detail"
                                            hx-swap="innerHTML"
                                        >
                                            View profile
                                        </button>
                                    </td>
                                </tr>
                            {% endfor %}
                        {% else %}
                            <tr>
                                <td data-label="Source">
                                    <strong>{{ source.name }}</strong>
                                </td>
                                <td colspan="4" class="muted">No tables imported.</td>
                            </tr>
                        {% endif %}
                    {% endfor %}
                </tbody>
            </table>
        {% else %}
            <p class="muted">No sources have been imported.</p>
        {% endif %}
    </section>
</div>
=======
<section>
    <form id="profileForm" novalidate>
        <h3>Profile a table</h3>
        <p class="form-help">Choose a table and provide sampled rows to calculate descriptive statistics.</p>
        <label for="profileTable">Table</label>
        <select id="profileTable" name="table_id">
            {% if sources %}
                {% for system in sources %}
                    {% for table in system.tables %}
                        <option value="{{ table.id }}">{{ system.name }} · {{ table.schema_name }}.{{ table.table_name }}</option>
                    {% endfor %}
                {% endfor %}
            {% else %}
                <option value="" disabled selected>No tables available</option>
            {% endif %}
        </select>
        <label for="profileRows">Sample rows (JSON array)</label>
        <textarea id="profileRows" rows="8">[
    {"ORDER_ID": 1, "STATUS": "NEW", "AMOUNT": 100.0},
    {"ORDER_ID": 2, "STATUS": "SHIPPED", "AMOUNT": 150.5},
    {"ORDER_ID": 3, "STATUS": "NEW", "AMOUNT": 200.0}
]</textarea>
        <label for="profileTotalRows">Total rows (optional)</label>
        <input type="number" id="profileTotalRows" min="0" step="1" placeholder="Leave blank to keep existing" />
        <button type="submit">Profile table</button>
        <pre id="profileFeedback" class="feedback" aria-live="polite"></pre>
    </form>
</section>

<section class="source-list">
    <h3>Registered sources</h3>
    {% if sources %}
        {% for system in sources %}
            <article class="source-system">
                <header>
                    <h4>{{ system.name }}</h4>
                    <span class="source-connection">{{ system.connection_type }}</span>
                </header>
                {% if system.description %}
                    <p>{{ system.description }}</p>
                {% endif %}
                <dl>
                    <dt>Last import</dt>
                    <dd>{{ system.last_imported_at or "Never" }}</dd>
                    <dt>Tables</dt>
                    <dd>{{ system.tables|length }}</dd>
                </dl>
                {% if system.tables %}
                    <div class="source-tables">
                        {% for table in system.tables %}
                            <details>
                                <summary>{{ table.schema_name }}.{{ table.table_name }}{% if table.display_name %} ({{ table.display_name }}){% endif %}</summary>
                                {% if table.description %}
                                    <p>{{ table.description }}</p>
                                {% endif %}
                                <dl>
                                    <dt>Row count</dt>
                                    <dd>{{ table.row_count or "Unknown" }}</dd>
                                    <dt>Sampled rows</dt>
                                    <dd>{{ table.sampled_row_count or 0 }}</dd>
                                    <dt>Profiled</dt>
                                    <dd>{{ table.profiled_at or "Never" }}</dd>
                                </dl>
                                {% if table.columns %}
                                    <table class="table">
                                        <thead>
                                            <tr>
                                                <th>Name</th>
                                                <th>Type</th>
                                                <th>Nullable</th>
                                                <th>Statistics</th>
                                            </tr>
                                        </thead>
                                        <tbody>
                                            {% for column in table.columns %}
                                                <tr>
                                                    <td>{{ column.name }}</td>
                                                    <td>{{ column.data_type or "Unknown" }}</td>
                                                    <td>{{ "Yes" if column.is_nullable else "No" }}</td>
                                                    <td>
                                                        {% if column.statistics %}
                                                            <code>{{ column.statistics }}</code>
                                                        {% else %}
                                                            <span class="muted">No statistics</span>
                                                        {% endif %}
                                                    </td>
                                                </tr>
                                            {% endfor %}
                                        </tbody>
                                    </table>
                                {% else %}
                                    <p class="muted">No columns captured yet.</p>
                                {% endif %}
                            </details>
                        {% endfor %}
                    </div>
                {% else %}
                    <p class="muted">No tables imported.</p>
                {% endif %}
            </article>
        {% endfor %}
    {% else %}
        <p class="muted">No sources have been imported.</p>
    {% endif %}
</section>

<script>
(function () {
    function renderFeedback(element, content, isError) {
        if (!element) return;
        element.textContent = typeof content === 'string' ? content : JSON.stringify(content, null, 2);
        element.classList.toggle('error', Boolean(isError));
    }

    async function postJson(url, payload, feedbackEl) {
        try {
            const response = await fetch(url, {
                method: 'POST',
                headers: { 'Content-Type': 'application/json' },
                body: JSON.stringify(payload),
            });
            const data = await response.json();
            if (!response.ok) {
                renderFeedback(feedbackEl, data.error || data, true);
            } else {
                renderFeedback(feedbackEl, 'Success. Reloading…', false);
                window.setTimeout(() => window.location.reload(), 600);
            }
        } catch (error) {
            renderFeedback(feedbackEl, error.message, true);
        }
    }

    const importForm = document.getElementById('importForm');
    if (importForm) {
        importForm.addEventListener('submit', (event) => {
            event.preventDefault();
            const textarea = document.getElementById('importPayload');
            const feedbackEl = document.getElementById('importFeedback');
            try {
                const payload = JSON.parse(textarea.value || '{}');
                postJson('/api/sources/import', payload, feedbackEl);
            } catch (error) {
                renderFeedback(feedbackEl, 'Invalid JSON payload: ' + error.message, true);
            }
        });
    }
>>>>>>> 6286dea1

<section id="source-detail" class="card"></section>
{% endblock %}<|MERGE_RESOLUTION|>--- conflicted
+++ resolved
@@ -44,71 +44,6 @@
         </button>
     </section>
 
-<<<<<<< HEAD
-    <section class="card">
-        <header>
-            <h3>All Sources</h3>
-            <p class="muted">Select a table to review the most recent profiling statistics.</p>
-        </header>
-        {% if sources %}
-            <table class="table">
-                <thead>
-                    <tr>
-                        <th scope="col">Source</th>
-                        <th scope="col">Table</th>
-                        <th scope="col">Row count</th>
-                        <th scope="col">Profiled</th>
-                        <th scope="col" class="actions">Actions</th>
-                    </tr>
-                </thead>
-                <tbody>
-                    {% for source in sources %}
-                        {% if source.tables %}
-                            {% for table in source.tables %}
-                                <tr>
-                                    <td data-label="Source">
-                                        <strong>{{ source.name }}</strong><br>
-                                        <span class="muted">{{ source.connection_type }}</span>
-                                    </td>
-                                    <td data-label="Table">
-                                        {{ table.schema_name }}.{{ table.table_name }}
-                                        {% if table.display_name %}
-                                            <span class="muted">({{ table.display_name }})</span>
-                                        {% endif %}
-                                    </td>
-                                    <td data-label="Row count">{{ table.row_count or "Unknown" }}</td>
-                                    <td data-label="Profiled">{{ table.profiled_at or "Never" }}</td>
-                                    <td data-label="Actions">
-                                        <button
-                                            type="button"
-                                            class="secondary"
-                                            hx-post="/api/sources/profile"
-                                            hx-vals='{"table_id": {{ table.id }}}'
-                                            hx-target="#source-detail"
-                                            hx-swap="innerHTML"
-                                        >
-                                            View profile
-                                        </button>
-                                    </td>
-                                </tr>
-                            {% endfor %}
-                        {% else %}
-                            <tr>
-                                <td data-label="Source">
-                                    <strong>{{ source.name }}</strong>
-                                </td>
-                                <td colspan="4" class="muted">No tables imported.</td>
-                            </tr>
-                        {% endif %}
-                    {% endfor %}
-                </tbody>
-            </table>
-        {% else %}
-            <p class="muted">No sources have been imported.</p>
-        {% endif %}
-    </section>
-</div>
-=======
 <section>
     <form id="profileForm" novalidate>
         <h3>Profile a table</h3>
@@ -256,7 +191,6 @@
             }
         });
     }
->>>>>>> 6286dea1
 
 <section id="source-detail" class="card"></section>
 {% endblock %}