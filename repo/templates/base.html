<!DOCTYPE html>
<html lang="en">
<head>
    <meta charset="UTF-8">
    <meta name="viewport" content="width=device-width, initial-scale=1.0">
    <title>{% block title %}Data Modeller{% endblock %}</title>
    <link rel="stylesheet" href="{{ url_for('static', filename='app.css') }}">
</head>
<body>
<header>
    <h1>Data Modeller</h1>
    <nav>
        <a href="{{ url_for('settings.index') }}">Settings</a>
        <a href="{{ url_for('domains.index') }}">Domains</a>
        <a href="{{ url_for('modeler.draft_review') }}">Draft Review</a>
        <a href="{{ url_for('changesets.index') }}">Changesets</a>
        <a href="{{ url_for('exports.index') }}">Exports</a>
<<<<<<< HEAD
        <a href="{{ url_for('quality.dashboard') }}">Quality</a>
=======
        <a href="{{ url_for('sources.index') }}">Sources</a>
>>>>>>> 026f8a9c
    </nav>
</header>
<main>
    {% with messages = get_flashed_messages(with_categories=true) %}
        {% if messages %}
            {% for category, message in messages %}
                <div class="alert alert-{{ category }}">{{ message }}</div>
            {% endfor %}
        {% endif %}
    {% endwith %}
    {% block content %}{% endblock %}
</main>
</body>
</html><|MERGE_RESOLUTION|>--- conflicted
+++ resolved
@@ -15,11 +15,7 @@
         <a href="{{ url_for('modeler.draft_review') }}">Draft Review</a>
         <a href="{{ url_for('changesets.index') }}">Changesets</a>
         <a href="{{ url_for('exports.index') }}">Exports</a>
-<<<<<<< HEAD
-        <a href="{{ url_for('quality.dashboard') }}">Quality</a>
-=======
         <a href="{{ url_for('sources.index') }}">Sources</a>
->>>>>>> 026f8a9c
     </nav>
 </header>
 <main>
