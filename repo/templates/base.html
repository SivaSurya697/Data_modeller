--- conflicted
+++ resolved
@@ -15,10 +15,7 @@
         <a href="{{ url_for('modeler.draft_review') }}">Draft Review</a>
         <a href="{{ url_for('changesets.index') }}">Changesets</a>
         <a href="{{ url_for('exports.index') }}">Exports</a>
-<<<<<<< HEAD
-=======
         <a href="{{ url_for('list_sources') }}">Sources</a>
->>>>>>> b5b4a3f2
     </nav>
 </header>
 <main>
