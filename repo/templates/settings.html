{% extends 'base.html' %}
{% block title %}Settings · Data Modeller{% endblock %}
{% block content %}
<h2>User Settings</h2>
<p>Store your OpenAI credentials securely. API keys are encrypted before they are
saved to the database.</p>

<section>
    {% if settings %}
        <p><strong>User:</strong> {{ settings.user_id }}</p>
        <p><strong>OpenAI Base URL:</strong> {{ settings.openai_base_url }}</p>
        <p><strong>Requests per minute:</strong> {{ settings.rate_limit_per_minute }}</p>
        <p><strong>API key status:</strong> stored</p>
    {% else %}
        <p>No user settings are currently stored.</p>
    {% endif %}
</section>

<h3>Update settings</h3>
<form method="post">
<<<<<<< HEAD
    <label for="api_key">OpenAI API key</label>
    <input id="api_key" name="api_key" type="text" value="{{ setting.api_key_enc if setting else '' }}">

    <label for="base_url">Base URL</label>
    <input id="base_url" name="base_url" type="text" value="{{ setting.base_url if setting else '' }}">

    <label for="model_name">Model name</label>
    <input id="model_name" name="model_name" type="text" value="{{ setting.model_name if setting else '' }}">

    <button type="submit">Save Settings</button>
</form>

{% if setting %}
<p><strong>Last updated:</strong> {{ setting.updated_at.strftime('%Y-%m-%d %H:%M') }}</p>
{% else %}
<p>No settings stored yet.</p>
{% endif %}
=======
    <label for="openai_api_key">OpenAI API key</label>
    <input id="openai_api_key" name="openai_api_key" type="password" required>

    <label for="openai_base_url">OpenAI base URL</label>
    <input id="openai_base_url" name="openai_base_url" type="url"
           value="{{ settings.openai_base_url if settings else 'https://api.openai.com/v1' }}"
           required>

    <label for="rate_limit_per_minute">Requests per minute</label>
    <input id="rate_limit_per_minute" name="rate_limit_per_minute" type="number" min="1"
           value="{{ settings.rate_limit_per_minute if settings else 60 }}" required>

    <button type="submit">Save settings</button>
</form>
>>>>>>> 6333eea4
{% endblock %}<|MERGE_RESOLUTION|>--- conflicted
+++ resolved
@@ -18,25 +18,6 @@
 
 <h3>Update settings</h3>
 <form method="post">
-<<<<<<< HEAD
-    <label for="api_key">OpenAI API key</label>
-    <input id="api_key" name="api_key" type="text" value="{{ setting.api_key_enc if setting else '' }}">
-
-    <label for="base_url">Base URL</label>
-    <input id="base_url" name="base_url" type="text" value="{{ setting.base_url if setting else '' }}">
-
-    <label for="model_name">Model name</label>
-    <input id="model_name" name="model_name" type="text" value="{{ setting.model_name if setting else '' }}">
-
-    <button type="submit">Save Settings</button>
-</form>
-
-{% if setting %}
-<p><strong>Last updated:</strong> {{ setting.updated_at.strftime('%Y-%m-%d %H:%M') }}</p>
-{% else %}
-<p>No settings stored yet.</p>
-{% endif %}
-=======
     <label for="openai_api_key">OpenAI API key</label>
     <input id="openai_api_key" name="openai_api_key" type="password" required>
 
@@ -51,5 +32,4 @@
 
     <button type="submit">Save settings</button>
 </form>
->>>>>>> 6333eea4
 {% endblock %}