{% extends 'base.html' %}
{% block title %}Draft Review · Data Modeller{% endblock %}
{% block content %}
<h2>Model Draft Review</h2>
<p>Generate a new model proposal with the latest context for a domain.</p>
<form method="post">
    <label for="domain_id">Domain</label>
    <select id="domain_id" name="domain_id" required>
        <option value="" disabled selected>Select a domain</option>
        {% for domain in domains %}
            <option value="{{ domain.id }}">{{ domain.name }}</option>
        {% endfor %}
    </select>

    <label for="instructions">Additional instructions</label>
    <textarea id="instructions" name="instructions" rows="6" placeholder="Clarify modelling requirements or constraints."></textarea>
    <button type="submit">Generate Draft</button>
</form>

{% if draft %}
<section>
<<<<<<< HEAD
    <h3>Draft Summary</h3>
    <p>Version {{ draft.version }}</p>
</section>
<section>
    <h3>Fact Entities</h3>
    {% if draft.facts %}
        {% for entity in draft.facts %}
            <article class="card">
                <h4>{{ entity.name }}</h4>
                {% if entity.description %}<p>{{ entity.description }}</p>{% endif %}
                {% if entity.documentation %}<pre>{{ entity.documentation }}</pre>{% endif %}
                {% if entity.attributes %}
                    <h5>Attributes</h5>
                    <ul>
                        {% for attribute in entity.attributes %}
                            <li>{{ attribute.name }}{% if attribute.data_type %} ({{ attribute.data_type }}){% endif %}{% if not attribute.is_nullable %} – required{% endif %}{% if attribute.description %}: {{ attribute.description }}{% endif %}</li>
                        {% endfor %}
                    </ul>
                {% endif %}
            </article>
        {% endfor %}
    {% else %}
        <p>No fact entities were produced.</p>
    {% endif %}
</section>
<section>
    <h3>Dimension Entities</h3>
    {% if draft.dimensions %}
        {% for entity in draft.dimensions %}
=======
    <h3>Draft Metadata</h3>
    <p><strong>Version:</strong> v{{ draft.version }}</p>
    <p><strong>Name:</strong> {{ draft.model.name }}</p>
    <p><strong>Summary:</strong> {{ draft.model.summary }}</p>
    {% if draft.model.instructions %}
        <details>
            <summary>Additional instructions</summary>
            <pre>{{ draft.model.instructions }}</pre>
        </details>
    {% endif %}
</section>
<section>
    <h3>Draft Entities</h3>
    {% if draft.entities %}
        {% for entity in draft.entities %}
>>>>>>> 25575195
            <article class="card">
                <h4>{{ entity.name }}</h4>
                {% if entity.description %}<p>{{ entity.description }}</p>{% endif %}
                {% if entity.documentation %}<pre>{{ entity.documentation }}</pre>{% endif %}
                {% if entity.attributes %}
                    <h5>Attributes</h5>
                    <ul>
                        {% for attribute in entity.attributes %}
                            <li>{{ attribute.name }}{% if attribute.data_type %} ({{ attribute.data_type }}){% endif %}{% if not attribute.is_nullable %} – required{% endif %}{% if attribute.description %}: {{ attribute.description }}{% endif %}</li>
                        {% endfor %}
                    </ul>
                {% endif %}
            </article>
        {% endfor %}
    {% else %}
        <p>No dimension entities were produced.</p>
    {% endif %}
</section>
{% if draft.other_entities %}
<section>
    <h3>Other Entities</h3>
    {% for entity in draft.other_entities %}
        <article class="card">
            <h4>{{ entity.name }}</h4>
            {% if entity.description %}<p>{{ entity.description }}</p>{% endif %}
            {% if entity.documentation %}<pre>{{ entity.documentation }}</pre>{% endif %}
            {% if entity.attributes %}
                <h5>Attributes</h5>
                <ul>
                    {% for attribute in entity.attributes %}
                        <li>{{ attribute.name }}{% if attribute.data_type %} ({{ attribute.data_type }}){% endif %}{% if not attribute.is_nullable %} – required{% endif %}{% if attribute.description %}: {{ attribute.description }}{% endif %}</li>
                    {% endfor %}
                </ul>
            {% endif %}
        </article>
    {% endfor %}
</section>
{% endif %}
<section>
    <h3>Relationships</h3>
    {% if draft.relationships %}
        <ul class="relationships">
            {% for relationship in draft.relationships %}
                <li>
                    <strong>{{ relationship.from_name }}</strong>
                    {% if relationship.from_cardinality %}<span class="cardinality">({{ relationship.from_cardinality }})</span>{% endif %}
                    &rarr;
                    <strong>{{ relationship.to_name }}</strong>
                    {% if relationship.to_cardinality %}<span class="cardinality">({{ relationship.to_cardinality }})</span>{% endif %}
                    {% if relationship.type %} – {{ relationship.type }}{% endif %}
                    {% if relationship.description %}<br><small>{{ relationship.description }}</small>{% endif %}
                </li>
            {% endfor %}
        </ul>
    {% else %}
        <p>No relationships were defined.</p>
    {% endif %}
</section>
<section>
    <h3>Impact Assessment</h3>
    {% if draft.impact %}
        <table class="impact-table">
            <thead>
                <tr>
                    <th scope="col">Dimension</th>
                    <th scope="col">Consumer</th>
                    <th scope="col">Impact</th>
                    <th scope="col">Explanation</th>
                </tr>
            </thead>
            <tbody>
            {% for item in draft.impact %}
                <tr>
                    <td>{{ item.dimension }}</td>
                    <td>{{ item.consumer }}</td>
                    <td class="impact-level impact-{{ item.impact_level }}">{{ item.impact_level|capitalize }}</td>
                    <td>{{ item.explanation }}</td>
                </tr>
            {% endfor %}
            </tbody>
        </table>
    {% else %}
        <p>No impact detected.</p>
    {% endif %}
</section>
{% endif %}
{% endblock %}<|MERGE_RESOLUTION|>--- conflicted
+++ resolved
@@ -19,37 +19,6 @@
 
 {% if draft %}
 <section>
-<<<<<<< HEAD
-    <h3>Draft Summary</h3>
-    <p>Version {{ draft.version }}</p>
-</section>
-<section>
-    <h3>Fact Entities</h3>
-    {% if draft.facts %}
-        {% for entity in draft.facts %}
-            <article class="card">
-                <h4>{{ entity.name }}</h4>
-                {% if entity.description %}<p>{{ entity.description }}</p>{% endif %}
-                {% if entity.documentation %}<pre>{{ entity.documentation }}</pre>{% endif %}
-                {% if entity.attributes %}
-                    <h5>Attributes</h5>
-                    <ul>
-                        {% for attribute in entity.attributes %}
-                            <li>{{ attribute.name }}{% if attribute.data_type %} ({{ attribute.data_type }}){% endif %}{% if not attribute.is_nullable %} – required{% endif %}{% if attribute.description %}: {{ attribute.description }}{% endif %}</li>
-                        {% endfor %}
-                    </ul>
-                {% endif %}
-            </article>
-        {% endfor %}
-    {% else %}
-        <p>No fact entities were produced.</p>
-    {% endif %}
-</section>
-<section>
-    <h3>Dimension Entities</h3>
-    {% if draft.dimensions %}
-        {% for entity in draft.dimensions %}
-=======
     <h3>Draft Metadata</h3>
     <p><strong>Version:</strong> v{{ draft.version }}</p>
     <p><strong>Name:</strong> {{ draft.model.name }}</p>
@@ -65,7 +34,6 @@
     <h3>Draft Entities</h3>
     {% if draft.entities %}
         {% for entity in draft.entities %}
->>>>>>> 25575195
             <article class="card">
                 <h4>{{ entity.name }}</h4>
                 {% if entity.description %}<p>{{ entity.description }}</p>{% endif %}
