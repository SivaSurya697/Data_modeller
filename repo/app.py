--- conflicted
+++ resolved
@@ -74,11 +74,7 @@
     app.register_blueprint(settings.bp)
     app.register_blueprint(domains.bp)
     app.register_blueprint(model.bp)
-<<<<<<< HEAD
-    app.register_blueprint(model.api_bp)
-=======
     app.register_blueprint(relationships.bp)
->>>>>>> a26cfc61
     app.register_blueprint(changesets.bp)
     app.register_blueprint(exports.bp)
     app.register_blueprint(sources.bp)
