"""Application entry point."""
from __future__ import annotations

import os
from pathlib import Path

from dotenv import load_dotenv
from flask import Flask, redirect, url_for
from flask_limiter import Limiter
from flask_limiter.util import get_remote_address

<<<<<<< HEAD
from src.api import changesets, domains, exports, model, settings, sources
=======
from src.api import changesets, domains, exports, model, relationships, settings
>>>>>>> 1d1bb37e
from src.models.db import create_all, init_engine, load_database_url, session_scope
from src.services.settings import DEFAULT_USER_ID, get_user_settings


def create_app() -> Flask:
    """Application factory."""

    load_dotenv()
    instance_path = Path.cwd() / "instance"
    instance_path.mkdir(parents=True, exist_ok=True)
    app = Flask(
        __name__,
        instance_path=str(instance_path),
        instance_relative_config=True,
        template_folder="templates",
        static_folder="static",
    )
    app.secret_key = os.getenv("FLASK_SECRET_KEY", "change-me")

    init_engine(load_database_url())
    create_all()

    outputs_dir = Path(__file__).resolve().parent / "outputs"
    outputs_dir.mkdir(parents=True, exist_ok=True)
    app.config["ARTIFACTS_DIR"] = str(outputs_dir)

    rate_limit_value = int(os.getenv("RATE_LIMIT_PER_MINUTE", "60"))
    with session_scope() as session:
        try:
            user_settings = get_user_settings(session, DEFAULT_USER_ID)
            rate_limit_value = user_settings.rate_limit_per_minute
        except RuntimeError:
            pass
        except Exception as exc:  # pragma: no cover - defensive logging path
            app.logger.warning("Failed to load user settings: %s", exc)
    rate_limit = f"{rate_limit_value}/minute"
    Limiter(
        key_func=get_remote_address,
        default_limits=[rate_limit],
        app=app,
    )

    register_blueprints(app)

    @app.route("/")
    def home() -> str:
        return redirect(url_for("domains.index"))

    @app.cli.command("init-db")
    def init_db_command() -> None:
        """Initialise database tables."""

        create_all()
        print("Database initialised")

    return app


def register_blueprints(app: Flask) -> None:
    """Register application blueprints."""

    app.register_blueprint(settings.bp)
    app.register_blueprint(domains.bp)
    app.register_blueprint(model.bp)
    app.register_blueprint(relationships.bp)
    app.register_blueprint(changesets.bp)
    app.register_blueprint(exports.bp)
    app.register_blueprint(sources.bp)
    app.register_blueprint(sources.ui_bp)


if __name__ == "__main__":
    application = create_app()
    application.run(debug=True)<|MERGE_RESOLUTION|>--- conflicted
+++ resolved
@@ -9,11 +9,7 @@
 from flask_limiter import Limiter
 from flask_limiter.util import get_remote_address
 
-<<<<<<< HEAD
-from src.api import changesets, domains, exports, model, settings, sources
-=======
 from src.api import changesets, domains, exports, model, relationships, settings
->>>>>>> 1d1bb37e
 from src.models.db import create_all, init_engine, load_database_url, session_scope
 from src.services.settings import DEFAULT_USER_ID, get_user_settings
 
