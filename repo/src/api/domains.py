"""Domain management endpoints."""
from __future__ import annotations

from flask import Blueprint, flash, redirect, render_template, request, url_for
from pydantic import ValidationError
from sqlalchemy import select
from sqlalchemy.orm import joinedload

<<<<<<< HEAD
from src.models.db import session_scope
from src.models.tables import Domain, Entity
=======
from src.models.db import get_db
from src.models.tables import Domain
>>>>>>> 6333eea4
from src.services.validators import DomainInput

bp = Blueprint("domains", __name__, url_prefix="/domains")


@bp.route("/", methods=["GET"])
def index() -> str:
    """Display domains and their models."""

    with get_db() as session:
        domains = list(
            session.execute(
                select(Domain)
                .options(joinedload(Domain.entities).joinedload(Entity.attributes))
                .order_by(Domain.name)
            ).scalars()
        )
    return render_template("domains.html", domains=domains)


@bp.route("/", methods=["POST"])
def create() -> str:
    """Create a new domain."""

    try:
        payload = DomainInput(**request.form)
    except ValidationError as exc:
        flash(f"Invalid input: {exc}", "error")
        return redirect(url_for("domains.index"))

    name = payload.name.strip()
    description = payload.description.strip()

    with get_db() as session:
        existing = session.execute(
            select(Domain).where(Domain.name == name)
        ).scalar_one_or_none()
        if existing:
            flash("Domain already exists.", "error")
            return redirect(url_for("domains.index"))
        domain = Domain(name=name, description=description)
        session.add(domain)
        flash("Domain created.", "success")
    return redirect(url_for("domains.index"))<|MERGE_RESOLUTION|>--- conflicted
+++ resolved
@@ -6,13 +6,8 @@
 from sqlalchemy import select
 from sqlalchemy.orm import joinedload
 
-<<<<<<< HEAD
-from src.models.db import session_scope
-from src.models.tables import Domain, Entity
-=======
 from src.models.db import get_db
 from src.models.tables import Domain
->>>>>>> 6333eea4
 from src.services.validators import DomainInput
 
 bp = Blueprint("domains", __name__, url_prefix="/domains")
