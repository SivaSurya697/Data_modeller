--- conflicted
+++ resolved
@@ -3,13 +3,10 @@
 from __future__ import annotations
 
 import json
-<<<<<<< HEAD
 from typing import Any, Mapping
-=======
 from datetime import datetime
 from pathlib import Path
 from typing import Any
->>>>>>> 2c5a58fd
 
 from flask import (
     Blueprint,
@@ -26,7 +23,6 @@
 from sqlalchemy.orm import joinedload
 
 from src.models.db import get_db
-<<<<<<< HEAD
 from src.models.tables import (
     Attribute,
     ChangeItem,
@@ -39,7 +35,6 @@
 from src.services.llm_modeler import DraftResult, ModelingService, draft_extend
 from src.services.model_analysis import classify_entity, extract_relationship_cardinality
 from src.services.model_store import load_latest_model_json
-=======
 from src.models.tables import Attribute, ChangeSet, Domain, Entity, Mapping, Relationship
 from src.services.llm_modeler import DraftResult, ModelingService
 from src.services.model_analysis import classify_entity, extract_relationship_cardinality
@@ -47,15 +42,12 @@
 from src.services.exporters.impact_md import emit_impact_md
 from src.services.exporters.model_json import bump_version_str, emit_model
 from src.services.exporters.plantuml import emit_plantuml
->>>>>>> 2c5a58fd
 from src.services.validators import DraftRequest
 from src.services import validators
 from src.services.exporters.utils import prepare_artifact_path
 
 bp = Blueprint("modeler", __name__, url_prefix="/modeler")
 api_bp = Blueprint("model_api", __name__, url_prefix="/api/model")
-<<<<<<< HEAD
-=======
 
 
 def _json_error(message: str, status_code: int = 400, issues: list[str] | None = None):
@@ -65,7 +57,6 @@
     response = jsonify(payload)
     response.status_code = status_code
     return response
->>>>>>> 2c5a58fd
 
 
 def _load_domains() -> list[Domain]:
