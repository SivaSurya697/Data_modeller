from __future__ import annotations

import json
from http import HTTPStatus
from pathlib import Path
from typing import Any, Mapping

<<<<<<< HEAD
from flask import Blueprint, Response, flash, redirect, render_template, request, send_from_directory, url_for
from pydantic import ValidationError
from slugify import slugify
from sqlalchemy import select
from sqlalchemy.orm import joinedload
=======
from flask import Blueprint, Response, current_app, jsonify, request
from werkzeug.exceptions import BadRequest
>>>>>>> 0ececf75

from src.models.db import get_db
from src.models.tables import DataModel, ExportRecord
<<<<<<< HEAD

from src.services.exporters.dictionary import export_dictionary
from src.services.exporters.plantuml import emit_plantuml
from src.services.validators import ExportRequest
=======
from src.services.exporters.dictionary import emit_dictionary_md
from src.services.exporters.plantuml import export_plantuml
from src.services.form_validators import ExportRequest
>>>>>>> 0ececf75

bp = Blueprint("exports_api", __name__, url_prefix="/api/exports")

<<<<<<< HEAD
_OUTPUT_DIR = Path(__file__).resolve().parents[2] / "outputs"


def _export_plantuml(model: DataModel, output_dir: Path) -> Path:
    """Wrapper around :func:`emit_plantuml` to keep exporter parity."""

    output_dir.mkdir(parents=True, exist_ok=True)
    file_path = output_dir / f"{slugify(model.name)}.puml"
    emit_plantuml(model.definition, str(file_path))
    return file_path


_EXPORTERS = {
    "dictionary": export_dictionary,
    "plantuml": _export_plantuml,
}
=======
>>>>>>> 0ececf75

@bp.post("/plantuml")
def create_plantuml() -> tuple[Response, int]:
    """Generate a PlantUML diagram from the provided model payload."""

def _load_models() -> list[DataModel]:
    with get_db() as session:
        models = list(
            session.execute(
                select(Domain)
                .options(joinedload(Domain.entities).joinedload(Entity.attributes))
                .order_by(Domain.name)
            ).scalars()
        )
    return domains


@bp.route("/", methods=["GET"])
def index() -> str:
    """List exports and available domains."""

    models = _load_models()
    with get_db() as session:
        exports = list(
            session.execute(
                select(ExportRecord)
                .options(joinedload(ExportRecord.domain))
                .order_by(ExportRecord.created_at.desc())
            ).scalars()
        )
    return render_template("exports.html", domains=domains, exports=exports)

    return _success_response(file_path, artifacts_dir)


    try:
        payload = ExportRequest(**request.form)
    except ValidationError as exc:
        flash(f"Invalid input: {exc}", "error")
        return redirect(url_for("exports.index"))

    exporter = _EXPORTERS[payload.exporter]

    with get_db() as session:
        model = session.execute(
            select(DataModel)
            .options(joinedload(DataModel.domain))
            .where(DataModel.id == payload.model_id)
        ).scalar_one_or_none()
        if domain is None:
            flash("Domain not found.", "error")
            return redirect(url_for("exports.index"))

        file_path = exporter(domain, _OUTPUT_DIR)
        record = ExportRecord(domain=domain, exporter=payload.exporter, file_path=str(file_path))
        session.add(record)
        flash("Export generated.", "success")

    return redirect(url_for("exports.index"))


@bp.route("/<int:export_id>/download", methods=["GET"])
def download(export_id: int) -> Response:
    """Download a generated export."""

    with get_db() as session:
        record = session.get(ExportRecord, export_id)
        if record is None:
            flash("Export not found.", "error")
            return redirect(url_for("exports.index"))
        path = Path(record.file_path)
        if not path.exists():
            flash("Export file missing from disk.", "error")
            return redirect(url_for("exports.index"))
    return send_from_directory(path.parent, path.name, as_attachment=True)<|MERGE_RESOLUTION|>--- conflicted
+++ resolved
@@ -5,51 +5,17 @@
 from pathlib import Path
 from typing import Any, Mapping
 
-<<<<<<< HEAD
-from flask import Blueprint, Response, flash, redirect, render_template, request, send_from_directory, url_for
-from pydantic import ValidationError
-from slugify import slugify
-from sqlalchemy import select
-from sqlalchemy.orm import joinedload
-=======
 from flask import Blueprint, Response, current_app, jsonify, request
 from werkzeug.exceptions import BadRequest
->>>>>>> 0ececf75
 
 from src.models.db import get_db
 from src.models.tables import DataModel, ExportRecord
-<<<<<<< HEAD
-
-from src.services.exporters.dictionary import export_dictionary
-from src.services.exporters.plantuml import emit_plantuml
-from src.services.validators import ExportRequest
-=======
 from src.services.exporters.dictionary import emit_dictionary_md
 from src.services.exporters.plantuml import export_plantuml
 from src.services.form_validators import ExportRequest
->>>>>>> 0ececf75
 
 bp = Blueprint("exports_api", __name__, url_prefix="/api/exports")
 
-<<<<<<< HEAD
-_OUTPUT_DIR = Path(__file__).resolve().parents[2] / "outputs"
-
-
-def _export_plantuml(model: DataModel, output_dir: Path) -> Path:
-    """Wrapper around :func:`emit_plantuml` to keep exporter parity."""
-
-    output_dir.mkdir(parents=True, exist_ok=True)
-    file_path = output_dir / f"{slugify(model.name)}.puml"
-    emit_plantuml(model.definition, str(file_path))
-    return file_path
-
-
-_EXPORTERS = {
-    "dictionary": export_dictionary,
-    "plantuml": _export_plantuml,
-}
-=======
->>>>>>> 0ececf75
 
 @bp.post("/plantuml")
 def create_plantuml() -> tuple[Response, int]:
