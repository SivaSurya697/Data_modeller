from __future__ import annotations

from pathlib import Path

from flask import Blueprint, Response, flash, redirect, render_template, request, send_from_directory, url_for
from pydantic import ValidationError
from sqlalchemy import select
from sqlalchemy.orm import joinedload

<<<<<<< HEAD
from src.models.db import session_scope
from src.models.tables import Domain, Entity, ExportRecord, Relationship
=======
from src.models.db import get_db
from src.models.tables import DataModel, ExportRecord
>>>>>>> 6333eea4
from src.services.exporters.dictionary import export_dictionary
from src.services.exporters.plantuml import export_plantuml
from src.services.validators import ExportRequest

bp = Blueprint("exports", __name__, url_prefix="/exports")

_OUTPUT_DIR = Path(__file__).resolve().parents[2] / "outputs"
_EXPORTERS = {
    "dictionary": export_dictionary,
    "plantuml": export_plantuml,
}


<<<<<<< HEAD
def _load_domains() -> list[Domain]:
    with session_scope() as session:
        domains = list(
=======
def _load_models() -> list[DataModel]:
    with get_db() as session:
        models = list(
>>>>>>> 6333eea4
            session.execute(
                select(Domain)
                .options(joinedload(Domain.entities).joinedload(Entity.attributes))
                .order_by(Domain.name)
            ).scalars()
        )
    return domains


@bp.route("/", methods=["GET"])
def index() -> str:
    """List exports and available domains."""

<<<<<<< HEAD
    domains = _load_domains()
    with session_scope() as session:
=======
    models = _load_models()
    with get_db() as session:
>>>>>>> 6333eea4
        exports = list(
            session.execute(
                select(ExportRecord)
                .options(joinedload(ExportRecord.domain))
                .order_by(ExportRecord.created_at.desc())
            ).scalars()
        )
    return render_template("exports.html", domains=domains, exports=exports)


@bp.route("/", methods=["POST"])
def create() -> str:
    """Generate a new export file."""

    try:
        payload = ExportRequest(**request.form)
    except ValidationError as exc:
        flash(f"Invalid input: {exc}", "error")
        return redirect(url_for("exports.index"))

    exporter = _EXPORTERS[payload.exporter]

<<<<<<< HEAD
    with session_scope() as session:
        domain = session.execute(
            select(Domain)
            .options(joinedload(Domain.entities).joinedload(Entity.attributes))
            .options(joinedload(Domain.relationships).joinedload(Relationship.from_entity))
            .options(joinedload(Domain.relationships).joinedload(Relationship.to_entity))
            .where(Domain.id == payload.domain_id)
=======
    with get_db() as session:
        model = session.execute(
            select(DataModel)
            .options(joinedload(DataModel.domain))
            .where(DataModel.id == payload.model_id)
>>>>>>> 6333eea4
        ).scalar_one_or_none()
        if domain is None:
            flash("Domain not found.", "error")
            return redirect(url_for("exports.index"))

        file_path = exporter(domain, _OUTPUT_DIR)
        record = ExportRecord(domain=domain, exporter=payload.exporter, file_path=str(file_path))
        session.add(record)
        flash("Export generated.", "success")

    return redirect(url_for("exports.index"))


@bp.route("/<int:export_id>/download", methods=["GET"])
def download(export_id: int) -> Response:
    """Download a generated export."""

    with get_db() as session:
        record = session.get(ExportRecord, export_id)
        if record is None:
            flash("Export not found.", "error")
            return redirect(url_for("exports.index"))
        path = Path(record.file_path)
        if not path.exists():
            flash("Export file missing from disk.", "error")
            return redirect(url_for("exports.index"))
    return send_from_directory(path.parent, path.name, as_attachment=True)<|MERGE_RESOLUTION|>--- conflicted
+++ resolved
@@ -7,13 +7,8 @@
 from sqlalchemy import select
 from sqlalchemy.orm import joinedload
 
-<<<<<<< HEAD
-from src.models.db import session_scope
-from src.models.tables import Domain, Entity, ExportRecord, Relationship
-=======
 from src.models.db import get_db
 from src.models.tables import DataModel, ExportRecord
->>>>>>> 6333eea4
 from src.services.exporters.dictionary import export_dictionary
 from src.services.exporters.plantuml import export_plantuml
 from src.services.validators import ExportRequest
@@ -27,15 +22,9 @@
 }
 
 
-<<<<<<< HEAD
-def _load_domains() -> list[Domain]:
-    with session_scope() as session:
-        domains = list(
-=======
 def _load_models() -> list[DataModel]:
     with get_db() as session:
         models = list(
->>>>>>> 6333eea4
             session.execute(
                 select(Domain)
                 .options(joinedload(Domain.entities).joinedload(Entity.attributes))
@@ -49,13 +38,8 @@
 def index() -> str:
     """List exports and available domains."""
 
-<<<<<<< HEAD
-    domains = _load_domains()
-    with session_scope() as session:
-=======
     models = _load_models()
     with get_db() as session:
->>>>>>> 6333eea4
         exports = list(
             session.execute(
                 select(ExportRecord)
@@ -78,21 +62,11 @@
 
     exporter = _EXPORTERS[payload.exporter]
 
-<<<<<<< HEAD
-    with session_scope() as session:
-        domain = session.execute(
-            select(Domain)
-            .options(joinedload(Domain.entities).joinedload(Entity.attributes))
-            .options(joinedload(Domain.relationships).joinedload(Relationship.from_entity))
-            .options(joinedload(Domain.relationships).joinedload(Relationship.to_entity))
-            .where(Domain.id == payload.domain_id)
-=======
     with get_db() as session:
         model = session.execute(
             select(DataModel)
             .options(joinedload(DataModel.domain))
             .where(DataModel.id == payload.model_id)
->>>>>>> 6333eea4
         ).scalar_one_or_none()
         if domain is None:
             flash("Domain not found.", "error")
