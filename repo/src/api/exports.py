--- conflicted
+++ resolved
@@ -1,8 +1,3 @@
-<<<<<<< HEAD
-"""Model export endpoints."""
-
-=======
->>>>>>> bd8198b3
 from __future__ import annotations
 
 import json
@@ -13,13 +8,7 @@
 from flask import Blueprint, Response, current_app, jsonify, request
 from werkzeug.exceptions import BadRequest
 
-<<<<<<< HEAD
-from slugify import slugify
-
-from src.models.db import session_scope
-=======
 from src.models.db import get_db
->>>>>>> bd8198b3
 from src.models.tables import DataModel, ExportRecord
 from src.services.exporters.dictionary import emit_dictionary_md
 from src.services.exporters.plantuml import export_plantuml
@@ -27,23 +16,6 @@
 
 bp = Blueprint("exports_api", __name__, url_prefix="/api/exports")
 
-<<<<<<< HEAD
-_OUTPUT_DIR = Path(__file__).resolve().parents[2] / "outputs"
-
-
-def _export_dictionary(model: DataModel, output_dir: Path) -> Path:
-    output_dir.mkdir(parents=True, exist_ok=True)
-    file_path = output_dir / f"{slugify(model.name)}-dictionary.md"
-    emit_dictionary_md(model.definition, str(file_path))
-    return file_path
-
-
-_EXPORTERS = {
-    "dictionary": _export_dictionary,
-    "plantuml": export_plantuml,
-}
-=======
->>>>>>> bd8198b3
 
 @bp.post("/plantuml")
 def create_plantuml() -> tuple[Response, int]:
