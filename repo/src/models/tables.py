"""Database table models aligned with the modelling specification."""
from __future__ import annotations

from datetime import datetime

<<<<<<< HEAD
from sqlalchemy import Boolean, DateTime, ForeignKey, Integer, String, Text, func
from sqlalchemy.orm import DeclarativeBase, Mapped, mapped_column, relationship
=======
from sqlalchemy import DateTime, ForeignKey, Integer, String, Text, func
from sqlalchemy.orm import Mapped, mapped_column, relationship
>>>>>>> 23abd2f6

from src.models.db import Base


class Settings(Base):
    """Per-user application configuration stored securely."""

    __tablename__ = "settings"

    id: Mapped[int] = mapped_column(Integer, primary_key=True)
    user_id: Mapped[str] = mapped_column(String(255), unique=True, nullable=False)
    encrypted_openai_api_key: Mapped[str] = mapped_column(Text, nullable=False)
    openai_base_url: Mapped[str] = mapped_column(String(255), nullable=False)
    rate_limit_per_minute: Mapped[int] = mapped_column(Integer, nullable=False)
    created_at: Mapped[datetime] = mapped_column(
        DateTime(timezone=True), server_default=func.now(), nullable=False
    )
    updated_at: Mapped[datetime] = mapped_column(
        DateTime(timezone=True),
        server_default=func.now(),
        onupdate=func.now(),
        nullable=False,
    )


class User(Base, TimestampMixin):
    """Application user capable of owning modelling artefacts."""

    __tablename__ = "users"

    id: Mapped[int] = mapped_column(Integer, primary_key=True)
    email: Mapped[str] = mapped_column(String(255), unique=True, nullable=False)
    display_name: Mapped[str | None] = mapped_column(String(255), nullable=True)

    domains: Mapped[list["Domain"]] = relationship(
        "Domain", back_populates="owner", cascade="all, delete-orphan"
    )
    settings: Mapped[list["Setting"]] = relationship(
        "Setting", back_populates="user", cascade="all, delete-orphan"
    )
    change_sets: Mapped[list["ChangeSet"]] = relationship(
        "ChangeSet", back_populates="author"
    )


class Setting(Base, TimestampMixin):
    """Connection and LLM configuration persisted per user."""

    __tablename__ = "settings"

    id: Mapped[int] = mapped_column(Integer, primary_key=True)
    user_id: Mapped[int | None] = mapped_column(
        ForeignKey("users.id", ondelete="CASCADE"), nullable=True
    )
    api_key_enc: Mapped[str | None] = mapped_column(String(4096), nullable=True)
    base_url: Mapped[str | None] = mapped_column(String(255), nullable=True)
    model_name: Mapped[str | None] = mapped_column(String(255), nullable=True)

    __table_args__ = (UniqueConstraint("user_id", name="uq_settings_user"),)

    user: Mapped["User" | None] = relationship("User", back_populates="settings")


class Domain(Base, TimestampMixin):
    """Logical business domain grouping entities and relationships."""

    __tablename__ = "domains"

    id: Mapped[int] = mapped_column(Integer, primary_key=True)
    owner_id: Mapped[int | None] = mapped_column(
        ForeignKey("users.id", ondelete="SET NULL"), nullable=True
    )
    name: Mapped[str] = mapped_column(String(255), nullable=False)
    description: Mapped[str] = mapped_column(Text, nullable=False)

    __table_args__ = (UniqueConstraint("owner_id", "name", name="uq_domain_owner_name"),)

    owner: Mapped["User" | None] = relationship("User", back_populates="domains")
    entities: Mapped[list["Entity"]] = relationship(
        "Entity", back_populates="domain", cascade="all, delete-orphan"
    )
    relationships: Mapped[list["Relationship"]] = relationship(
        "Relationship", back_populates="domain", cascade="all, delete-orphan"
    )
    source_tables: Mapped[list["SourceTable"]] = relationship(
        "SourceTable", back_populates="domain", cascade="all, delete-orphan"
    )
    change_sets: Mapped[list["ChangeSet"]] = relationship(
        "ChangeSet", back_populates="domain", cascade="all, delete-orphan"
    )
    exports: Mapped[list["ExportRecord"]] = relationship(
        "ExportRecord", back_populates="domain", cascade="all, delete-orphan"
    )
    entities: Mapped[list["DomainEntity"]] = relationship(
        "DomainEntity", back_populates="domain", cascade="all, delete-orphan"
    )
    source_tables: Mapped[list["SourceTable"]] = relationship(
        "SourceTable", back_populates="domain", cascade="all, delete-orphan"
    )


class Entity(Base, TimestampMixin):
    """Entity representing a conceptual dataset in a domain."""

    __tablename__ = "entities"

    id: Mapped[int] = mapped_column(Integer, primary_key=True)
    domain_id: Mapped[int] = mapped_column(
        ForeignKey("domains.id", ondelete="CASCADE"), nullable=False
    )
    name: Mapped[str] = mapped_column(String(255), nullable=False)
    description: Mapped[str | None] = mapped_column(Text, nullable=True)
    documentation: Mapped[str | None] = mapped_column(Text, nullable=True)

    __table_args__ = (UniqueConstraint("domain_id", "name", name="uq_entity_domain_name"),)

    domain: Mapped["Domain"] = relationship("Domain", back_populates="entities")
    attributes: Mapped[list["Attribute"]] = relationship(
        "Attribute", back_populates="entity", cascade="all, delete-orphan"
    )
    outbound_relationships: Mapped[list["Relationship"]] = relationship(
        "Relationship",
        back_populates="from_entity",
        foreign_keys="Relationship.from_entity_id",
        cascade="all, delete-orphan",
    )
    inbound_relationships: Mapped[list["Relationship"]] = relationship(
        "Relationship",
        back_populates="to_entity",
        foreign_keys="Relationship.to_entity_id",
    )
    change_items: Mapped[list["ChangeItem"]] = relationship(
        "ChangeItem",
        back_populates="entity",
    )


class Attribute(Base, TimestampMixin):
    """Attribute captured for an entity."""

    __tablename__ = "attributes"

    id: Mapped[int] = mapped_column(Integer, primary_key=True)
    entity_id: Mapped[int] = mapped_column(
        ForeignKey("entities.id", ondelete="CASCADE"), nullable=False
    )
    name: Mapped[str] = mapped_column(String(255), nullable=False)
    data_type: Mapped[str | None] = mapped_column(String(255), nullable=True)
    description: Mapped[str | None] = mapped_column(Text, nullable=True)
    is_nullable: Mapped[bool] = mapped_column(Boolean, default=True, nullable=False)
    default_value: Mapped[str | None] = mapped_column(Text, nullable=True)

    __table_args__ = (UniqueConstraint("entity_id", "name", name="uq_attribute_entity_name"),)

    entity: Mapped["Entity"] = relationship("Entity", back_populates="attributes")
    mappings: Mapped[list["Mapping"]] = relationship(
        "Mapping", back_populates="attribute", cascade="all, delete-orphan"
    )
    change_items: Mapped[list["ChangeItem"]] = relationship(
        "ChangeItem", back_populates="attribute"
    )


class Relationship(Base, TimestampMixin):
    """Logical relationship between two entities."""

    __tablename__ = "relationships"

    id: Mapped[int] = mapped_column(Integer, primary_key=True)
    domain_id: Mapped[int] = mapped_column(
        ForeignKey("domains.id", ondelete="CASCADE"), nullable=False
    )
    from_entity_id: Mapped[int] = mapped_column(
        ForeignKey("entities.id", ondelete="CASCADE"), nullable=False
    )
    to_entity_id: Mapped[int] = mapped_column(
        ForeignKey("entities.id", ondelete="CASCADE"), nullable=False
    )
    relationship_type: Mapped[str] = mapped_column(String(50), nullable=False)
    description: Mapped[str | None] = mapped_column(Text, nullable=True)

    __table_args__ = (
        UniqueConstraint(
            "domain_id",
            "from_entity_id",
            "to_entity_id",
            "relationship_type",
            name="uq_relationship_unique",
        ),
    )

    domain: Mapped["Domain"] = relationship("Domain", back_populates="relationships")
    from_entity: Mapped["Entity"] = relationship(
        "Entity",
        foreign_keys=[from_entity_id],
        back_populates="outbound_relationships",
    )
    to_entity: Mapped["Entity"] = relationship(
        "Entity",
        foreign_keys=[to_entity_id],
        back_populates="inbound_relationships",
    )


class SourceTable(Base, TimestampMixin):
    """Source system table feeding a domain."""

    __tablename__ = "source_tables"

    id: Mapped[int] = mapped_column(Integer, primary_key=True)
    domain_id: Mapped[int] = mapped_column(
        ForeignKey("domains.id", ondelete="CASCADE"), nullable=False
    )
    name: Mapped[str] = mapped_column(String(255), nullable=False)
    database_name: Mapped[str | None] = mapped_column(String(255), nullable=True)
    schema_name: Mapped[str | None] = mapped_column(String(255), nullable=True)
    description: Mapped[str | None] = mapped_column(Text, nullable=True)

    __table_args__ = (UniqueConstraint("domain_id", "name", name="uq_source_table_domain_name"),)

    domain: Mapped["Domain"] = relationship("Domain", back_populates="source_tables")
    mappings: Mapped[list["Mapping"]] = relationship(
        "Mapping", back_populates="source_table", cascade="all, delete-orphan"
    )


class Mapping(Base, TimestampMixin):
    """Mapping between attributes and physical source columns."""

    __tablename__ = "mappings"

    id: Mapped[int] = mapped_column(Integer, primary_key=True)
    attribute_id: Mapped[int] = mapped_column(
        ForeignKey("attributes.id", ondelete="CASCADE"), nullable=False
    )
    source_table_id: Mapped[int] = mapped_column(
        ForeignKey("source_tables.id", ondelete="CASCADE"), nullable=False
    )
    source_column: Mapped[str] = mapped_column(String(255), nullable=False)
    transformation: Mapped[str | None] = mapped_column(Text, nullable=True)

    __table_args__ = (
        UniqueConstraint(
            "attribute_id",
            "source_table_id",
            "source_column",
            name="uq_mapping_unique",
        ),
    )

    attribute: Mapped["Attribute"] = relationship("Attribute", back_populates="mappings")
    source_table: Mapped["SourceTable"] = relationship(
        "SourceTable", back_populates="mappings"
    )


class DomainEntity(Base):
    """Entity captured inside a domain."""

    __tablename__ = "domain_entities"

    id: Mapped[int] = mapped_column(Integer, primary_key=True)
    domain_id: Mapped[int] = mapped_column(ForeignKey("domains.id"), nullable=False)
    name: Mapped[str] = mapped_column(String(255), nullable=False)
    classification: Mapped[str] = mapped_column(String(50), default="core", nullable=False)
    is_link: Mapped[bool] = mapped_column(Boolean, default=False, nullable=False)
    business_rules: Mapped[str | None] = mapped_column(Text, nullable=True)

    domain: Mapped["Domain"] = relationship("Domain", back_populates="entities")
    attributes: Mapped[list["EntityAttribute"]] = relationship(
        "EntityAttribute", back_populates="entity", cascade="all, delete-orphan"
    )
    outbound_relationships: Mapped[list["EntityRelationship"]] = relationship(
        "EntityRelationship",
        back_populates="parent_entity",
        cascade="all, delete-orphan",
        foreign_keys="EntityRelationship.parent_entity_id",
    )
    inbound_relationships: Mapped[list["EntityRelationship"]] = relationship(
        "EntityRelationship",
        back_populates="child_entity",
        cascade="all, delete-orphan",
        foreign_keys="EntityRelationship.child_entity_id",
    )
    source_links: Mapped[list["EntitySourceLink"]] = relationship(
        "EntitySourceLink", back_populates="entity", cascade="all, delete-orphan"
    )


class EntityAttribute(Base):
    """Attribute describing an entity."""

    __tablename__ = "entity_attributes"

    id: Mapped[int] = mapped_column(Integer, primary_key=True)
    entity_id: Mapped[int] = mapped_column(ForeignKey("domain_entities.id"), nullable=False)
    name: Mapped[str] = mapped_column(String(255), nullable=False)
    data_type: Mapped[str] = mapped_column(String(100), nullable=False)
    is_nullable: Mapped[bool] = mapped_column(Boolean, default=True, nullable=False)
    is_unique: Mapped[bool] = mapped_column(Boolean, default=False, nullable=False)
    is_primary_key: Mapped[bool] = mapped_column(Boolean, default=False, nullable=False)
    business_rules: Mapped[str | None] = mapped_column(Text, nullable=True)

    entity: Mapped["DomainEntity"] = relationship("DomainEntity", back_populates="attributes")


class EntityRelationship(Base):
    """Relationship between two domain entities."""

    __tablename__ = "entity_relationships"

    id: Mapped[int] = mapped_column(Integer, primary_key=True)
    domain_id: Mapped[int] = mapped_column(ForeignKey("domains.id"), nullable=False)
    name: Mapped[str] = mapped_column(String(255), nullable=False)
    parent_entity_id: Mapped[int] = mapped_column(
        ForeignKey("domain_entities.id"), nullable=False
    )
    child_entity_id: Mapped[int] = mapped_column(
        ForeignKey("domain_entities.id"), nullable=False
    )
    cardinality: Mapped[str] = mapped_column(String(30), default="many-to-one", nullable=False)
    is_identifying: Mapped[bool] = mapped_column(Boolean, default=False, nullable=False)
    is_optional: Mapped[bool] = mapped_column(Boolean, default=True, nullable=False)
    business_rules: Mapped[str | None] = mapped_column(Text, nullable=True)

    domain: Mapped["Domain"] = relationship("Domain")
    parent_entity: Mapped["DomainEntity"] = relationship(
        "DomainEntity", foreign_keys=[parent_entity_id], back_populates="outbound_relationships"
    )
    child_entity: Mapped["DomainEntity"] = relationship(
        "DomainEntity", foreign_keys=[child_entity_id], back_populates="inbound_relationships"
    )


class SourceTable(Base):
    """Source system table supporting the model."""

    __tablename__ = "source_tables"

    id: Mapped[int] = mapped_column(Integer, primary_key=True)
    domain_id: Mapped[int] = mapped_column(ForeignKey("domains.id"), nullable=False)
    name: Mapped[str] = mapped_column(String(255), nullable=False)
    schema_name: Mapped[str | None] = mapped_column(String(255), nullable=True)
    is_authoritative: Mapped[bool] = mapped_column(Boolean, default=False, nullable=False)
    refresh_cadence: Mapped[str | None] = mapped_column(String(100), nullable=True)
    business_rules: Mapped[str | None] = mapped_column(Text, nullable=True)

    domain: Mapped["Domain"] = relationship("Domain", back_populates="source_tables")
    entity_links: Mapped[list["EntitySourceLink"]] = relationship(
        "EntitySourceLink", back_populates="source_table", cascade="all, delete-orphan"
    )


class EntitySourceLink(Base):
    """Associates an entity with one of its source tables."""

    __tablename__ = "entity_source_links"

    id: Mapped[int] = mapped_column(Integer, primary_key=True)
    entity_id: Mapped[int] = mapped_column(ForeignKey("domain_entities.id"), nullable=False)
    source_table_id: Mapped[int] = mapped_column(ForeignKey("source_tables.id"), nullable=False)
    is_primary_source: Mapped[bool] = mapped_column(Boolean, default=False, nullable=False)
    business_rules: Mapped[str | None] = mapped_column(Text, nullable=True)

    entity: Mapped["DomainEntity"] = relationship("DomainEntity", back_populates="source_links")
    source_table: Mapped["SourceTable"] = relationship(
        "SourceTable", back_populates="entity_links"
    )
class ChangeSet(Base):
    """A collection of change notes for a domain."""

    __tablename__ = "change_sets"

    id: Mapped[int] = mapped_column(Integer, primary_key=True)
    data_model_id: Mapped[int | None] = mapped_column(
        ForeignKey("data_models.id"), nullable=True
    )
    title: Mapped[str] = mapped_column(String(255), nullable=False)
    state: Mapped[str] = mapped_column(
        String(50), nullable=False, server_default="draft"
    )
    created_by: Mapped[str] = mapped_column(String(255), nullable=False)
    description: Mapped[str | None] = mapped_column(Text, nullable=True)
    created_at: Mapped[datetime] = mapped_column(
        DateTime(timezone=True), server_default=func.now(), nullable=False
    )

    domain: Mapped["Domain"] = relationship("Domain", back_populates="change_sets")
    author: Mapped["User" | None] = relationship("User", back_populates="change_sets")
    items: Mapped[list["ChangeItem"]] = relationship(
        "ChangeItem", back_populates="change_set", cascade="all, delete-orphan"
    )


class ChangeItem(Base):
    """Individual change captured as part of a change set."""

    __tablename__ = "change_items"

    id: Mapped[int] = mapped_column(Integer, primary_key=True)
    change_set_id: Mapped[int] = mapped_column(
        ForeignKey("change_sets.id", ondelete="CASCADE"), nullable=False
    )
    entity_id: Mapped[int | None] = mapped_column(
        ForeignKey("entities.id", ondelete="SET NULL"), nullable=True
    )
    attribute_id: Mapped[int | None] = mapped_column(
        ForeignKey("attributes.id", ondelete="SET NULL"), nullable=True
    )
    change_type: Mapped[str] = mapped_column(String(50), nullable=False)
    description: Mapped[str] = mapped_column(Text, nullable=False)
    previous_value: Mapped[str | None] = mapped_column(Text, nullable=True)
    new_value: Mapped[str | None] = mapped_column(Text, nullable=True)

    change_set: Mapped["ChangeSet"] = relationship("ChangeSet", back_populates="items")
    entity: Mapped["Entity" | None] = relationship("Entity", back_populates="change_items")
    attribute: Mapped["Attribute" | None] = relationship(
        "Attribute", back_populates="change_items"
    )


class ExportRecord(Base):
    """Recorded export artefact for a domain."""

    __tablename__ = "export_records"

    id: Mapped[int] = mapped_column(Integer, primary_key=True)
    domain_id: Mapped[int] = mapped_column(
        ForeignKey("domains.id", ondelete="CASCADE"), nullable=False
    )
    exporter: Mapped[str] = mapped_column(String(50), nullable=False)
    file_path: Mapped[str] = mapped_column(String(500), nullable=False)
    created_at: Mapped[datetime] = mapped_column(
        DateTime(timezone=True), server_default=func.now(), nullable=False
    )

    domain: Mapped["Domain"] = relationship("Domain", back_populates="exports")
<|MERGE_RESOLUTION|>--- conflicted
+++ resolved
@@ -3,13 +3,8 @@
 
 from datetime import datetime
 
-<<<<<<< HEAD
-from sqlalchemy import Boolean, DateTime, ForeignKey, Integer, String, Text, func
-from sqlalchemy.orm import DeclarativeBase, Mapped, mapped_column, relationship
-=======
 from sqlalchemy import DateTime, ForeignKey, Integer, String, Text, func
 from sqlalchemy.orm import Mapped, mapped_column, relationship
->>>>>>> 23abd2f6
 
 from src.models.db import Base
 
