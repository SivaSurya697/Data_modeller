--- conflicted
+++ resolved
@@ -1,21 +1,13 @@
 """Database engine and session utilities."""
 from __future__ import annotations
 
-<<<<<<< HEAD
-from collections.abc import Iterator
-=======
 import os
->>>>>>> 6c1d607c
 from contextlib import contextmanager
 
 from sqlalchemy import create_engine
 from sqlalchemy.orm import Session, declarative_base, sessionmaker
 
-<<<<<<< HEAD
-from src.services.settings import load_settings
-=======
 from src.models.tables import Base
->>>>>>> 6c1d607c
 
 _settings = load_settings()
 
@@ -30,10 +22,6 @@
 )
 """Factory for creating database sessions."""
 
-<<<<<<< HEAD
-Base = declarative_base()
-"""Declarative base class for ORM models."""
-=======
     url = database_url or os.getenv("DATABASE_URL", "sqlite:///data_modeller.db")
     engine = create_engine(url, future=True)
     session_factory = scoped_session(
@@ -60,7 +48,6 @@
 
     engine = get_engine()
     Base.metadata.create_all(bind=engine)
->>>>>>> 6c1d607c
 
 
 @contextmanager
