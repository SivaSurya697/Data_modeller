--- conflicted
+++ resolved
@@ -5,121 +5,6 @@
 from typing import Any
 
 from sqlalchemy import select
-<<<<<<< HEAD
-from sqlalchemy.orm import Session, selectinload
-
-from src.models.tables import (
-    Domain,
-    DomainEntity,
-    EntityAttribute,
-    EntityRelationship,
-    EntitySourceLink,
-)
-
-_TOKEN_CHAR_RATIO = 4
-_DOMAIN_RULE_LIMIT = 220
-_ENTITY_RULE_LIMIT = 160
-_CHILD_RULE_LIMIT = 120
-
-
-def compact_prior_context(db: Session, domain_name: str, token_budget: int = 10000) -> str:
-    """Return a JSON summary of an existing domain trimmed to the token budget."""
-
-    if token_budget <= 0:
-        raise ValueError("token_budget must be positive")
-
-    domain = (
-        db.execute(
-            select(Domain)
-            .options(
-                selectinload(Domain.entities)
-                .selectinload(DomainEntity.attributes),
-                selectinload(Domain.entities)
-                .selectinload(DomainEntity.outbound_relationships)
-                .selectinload(EntityRelationship.child_entity),
-                selectinload(Domain.entities)
-                .selectinload(DomainEntity.source_links)
-                .selectinload(EntitySourceLink.source_table),
-            )
-            .where(Domain.name == domain_name)
-        )
-        .scalars()
-        .first()
-    )
-    if domain is None:
-        raise ValueError("Domain not found")
-
-    payload: dict[str, Any] = {"domain": {"name": domain.name}}
-
-    domain_rules = _compact_text(domain.description, _DOMAIN_RULE_LIMIT)
-    if domain_rules:
-        payload["domain"]["rules"] = domain_rules
-
-    entity_lookup = {entity.id: entity.name for entity in domain.entities}
-    entities_data = []
-    for entity in sorted(domain.entities, key=lambda item: item.name.lower()):
-        entity_dict = _serialise_entity(entity, entity_lookup)
-        if entity_dict:
-            entities_data.append(entity_dict)
-    if entities_data:
-        payload["entities"] = entities_data
-
-    return _enforce_budget(payload, token_budget)
-
-
-def _serialise_entity(entity: DomainEntity, entity_lookup: dict[int, str]) -> dict[str, Any]:
-    attributes = [_serialise_attribute(attribute) for attribute in sorted(
-        entity.attributes,
-        key=lambda item: (not item.is_primary_key, item.name.lower()),
-    )]
-    attributes = [item for item in attributes if item]
-
-    relationships = [_serialise_relationship(relationship, entity_lookup) for relationship in sorted(
-        entity.outbound_relationships,
-        key=lambda item: item.name.lower(),
-    )]
-    relationships = [item for item in relationships if item]
-
-    sources = [_serialise_source(link) for link in sorted(
-        entity.source_links,
-        key=lambda item: (not item.is_primary_source, item.source_table.name if item.source_table else ""),
-    )]
-    sources = [item for item in sources if item]
-
-    entity_dict: dict[str, Any] = {"name": entity.name}
-    if entity.classification:
-        entity_dict["type"] = entity.classification
-    if entity.is_link:
-        entity_dict["link"] = True
-
-    rules = _compact_text(entity.business_rules, _ENTITY_RULE_LIMIT)
-    if rules:
-        entity_dict["rules"] = rules
-    if attributes:
-        entity_dict["attributes"] = attributes
-    if relationships:
-        entity_dict["relationships"] = relationships
-    if sources:
-        entity_dict["sources"] = sources
-
-    return entity_dict
-
-
-def _serialise_attribute(attribute: EntityAttribute) -> dict[str, Any] | None:
-    attribute_dict: dict[str, Any] = {
-        "name": attribute.name,
-        "type": attribute.data_type,
-        "nullable": bool(attribute.is_nullable),
-    }
-    if attribute.is_primary_key:
-        attribute_dict["key"] = True
-    if attribute.is_unique:
-        attribute_dict["unique"] = True
-
-    rules = _compact_text(attribute.business_rules, _CHILD_RULE_LIMIT)
-    if rules:
-        attribute_dict["rules"] = rules
-=======
 from sqlalchemy.orm import Session, joinedload
 
 from src.models.tables import ChangeSet, DataModel, Domain
@@ -231,125 +116,10 @@
         settings=settings,
         changes=changes,
     )
->>>>>>> 23abd2f6
 
     return attribute_dict
 
 
-<<<<<<< HEAD
-def _serialise_relationship(
-    relationship: EntityRelationship, entity_lookup: dict[int, str]
-) -> dict[str, Any] | None:
-    if relationship.child_entity_id not in entity_lookup:
-        return None
-
-    rel_dict: dict[str, Any] = {
-        "name": relationship.name,
-        "to": entity_lookup[relationship.child_entity_id],
-    }
-    if relationship.cardinality:
-        rel_dict["cardinality"] = relationship.cardinality
-    rel_dict["optional"] = bool(relationship.is_optional)
-    if relationship.is_identifying:
-        rel_dict["identifying"] = True
-
-    rules = _compact_text(relationship.business_rules, _CHILD_RULE_LIMIT)
-    if rules:
-        rel_dict["rules"] = rules
-
-    return rel_dict
-
-
-def _serialise_source(link: EntitySourceLink) -> dict[str, Any] | None:
-    table = link.source_table
-    if table is None:
-        return None
-
-    source_dict: dict[str, Any] = {"name": table.name}
-    if table.schema_name:
-        source_dict["schema"] = table.schema_name
-    source_dict["primary"] = bool(link.is_primary_source)
-    source_dict["authoritative"] = bool(table.is_authoritative)
-    if table.refresh_cadence:
-        source_dict["refresh"] = table.refresh_cadence
-
-    rules = _compact_text(link.business_rules or table.business_rules, _CHILD_RULE_LIMIT)
-    if rules:
-        source_dict["rules"] = rules
-
-    return source_dict
-
-
-def _compact_text(value: str | None, max_length: int) -> str | None:
-    if not value:
-        return None
-    text = value.strip()
-    if len(text) <= max_length:
-        return text
-    return text[: max_length - 1].rstrip() + "\u2026"
-
-
-def _enforce_budget(payload: dict[str, Any], token_budget: int) -> str:
-    max_chars = token_budget * _TOKEN_CHAR_RATIO
-
-    json_payload = _encode_json(payload)
-    if len(json_payload) <= max_chars:
-        return json_payload
-
-    _trim_rules(payload)
-    json_payload = _encode_json(payload)
-    if len(json_payload) <= max_chars:
-        return json_payload
-
-    while len(json_payload) > max_chars and _remove_last_detail(payload):
-        json_payload = _encode_json(payload)
-    return json_payload
-
-
-def _trim_rules(payload: dict[str, Any]) -> None:
-    domain = payload.get("domain", {})
-    if "rules" in domain:
-        domain["rules"] = _compact_text(domain["rules"], _DOMAIN_RULE_LIMIT // 2) or domain["rules"]
-    for entity in payload.get("entities", []):
-        if "rules" in entity:
-            entity["rules"] = _compact_text(entity["rules"], _ENTITY_RULE_LIMIT // 2) or entity["rules"]
-        for key in ("attributes", "relationships", "sources"):
-            for item in entity.get(key, []) or []:
-                if "rules" in item:
-                    item["rules"] = _compact_text(item["rules"], _CHILD_RULE_LIMIT // 2) or item["rules"]
-
-
-def _remove_last_detail(payload: dict[str, Any]) -> bool:
-    entities = payload.get("entities") or []
-    if not entities:
-        domain_rules = payload.get("domain", {}).pop("rules", None)
-        return bool(domain_rules)
-
-    entity = entities[-1]
-    for key in ("attributes", "relationships", "sources"):
-        items = entity.get(key)
-        if items:
-            items.pop()
-            if not items:
-                entity.pop(key, None)
-            return True
-
-    if entity.pop("rules", None) is not None:
-        return True
-    if entity.pop("type", None) is not None:
-        return True
-    if entity.pop("link", None) is not None:
-        return True
-
-    entities.pop()
-    if not entities:
-        payload.pop("entities", None)
-    return True
-
-
-def _encode_json(payload: dict[str, Any]) -> str:
-    return json.dumps(payload, separators=(",", ":"), ensure_ascii=False)
-=======
     sections: list[str] = context.to_prompt_sections()
     if instructions:
         sections.append(f"Additional Instructions:\n{instructions.strip()}")
@@ -360,5 +130,4 @@
         " and 'is_nullable'. Include optional 'relationships' linking entity names,"
         " and a 'changes' array of review notes if applicable."
     )
-    return "\n\n".join(sections)
->>>>>>> 23abd2f6
+    return "\n\n".join(sections)