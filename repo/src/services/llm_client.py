"""Utilities for interacting with the OpenAI Chat Completions API."""
from __future__ import annotations

import logging
import time
from collections.abc import Mapping, Sequence
from typing import Any

from openai import (
    APIConnectionError,
    APIError,
    APITimeoutError,
    OpenAI,
    OpenAIError,
    RateLimitError,
)
from sqlalchemy.orm import Session

<<<<<<< HEAD
from src.services.settings import load_openai_credentials
=======
from src.services.settings import UserSettings
>>>>>>> 44e0edf5

DEFAULT_MODEL_NAME = "gpt-4o-mini"
_LOGGER = logging.getLogger(__name__)
_RECOVERABLE_ERRORS: tuple[type[OpenAIError], ...] = (
    APIConnectionError,
    APITimeoutError,
    RateLimitError,
    APIError,
)


def get_openai_client(db: Session, user_id: int) -> OpenAI:
    """Instantiate an OpenAI client for the provided database session."""

<<<<<<< HEAD
    api_key, base_url = load_openai_credentials(db, user_id)
    return OpenAI(api_key=api_key, base_url=base_url)


def _normalise_messages(messages: Sequence[Mapping[str, Any]]) -> list[dict[str, Any]]:
    """Normalise chat messages into a list of plain dictionaries."""

    return [dict(message) for message in messages]


def _coerce_content(content: Any) -> str:
    """Coerce message content into a string."""
=======
    def __init__(self, settings: UserSettings, model_name: str = DEFAULT_MODEL_NAME) -> None:
        if not settings.openai_api_key:
            raise ValueError("OPENAI_API_KEY is not configured for this user")
        self._settings = settings
        self._model_name = model_name
        self._client = OpenAI(
            api_key=settings.openai_api_key,
            base_url=settings.openai_base_url,
        )
>>>>>>> 44e0edf5

    if isinstance(content, str):
        return content
    if isinstance(content, list):
        text = "".join(
            part.get("text", "")
            for part in content
            if isinstance(part, Mapping) and "text" in part
        )
        if text:
            return text
    raise RuntimeError("OpenAI response did not include message content")


def chat_complete(
    db: Session,
    user_id: int,
    messages: Sequence[Mapping[str, Any]],
    *,
    model: str = DEFAULT_MODEL_NAME,
    **kwargs: Any,
) -> str:
    """Execute a chat completion request with retry semantics."""

    if not messages:
        raise ValueError("messages must not be empty")

    client = get_openai_client(db, user_id)
    last_exc: OpenAIError | None = None

    for attempt, delay in enumerate((1, 2, 4), start=1):
        try:
            response = client.chat.completions.create(
                model=model,
                messages=_normalise_messages(messages),
                **kwargs,
            )
            if not response.choices:
                raise RuntimeError("OpenAI response did not include any choices")
            message = response.choices[0].message
            content = _coerce_content(message.content)
            return content
        except _RECOVERABLE_ERRORS as exc:
            last_exc = exc
            _LOGGER.warning(
                "Recoverable OpenAI error during chat completion (attempt %s/3) for user %s: %s",
                attempt,
                user_id,
                exc,
            )
            if attempt == 3:
                break
            time.sleep(delay)
        except OpenAIError as exc:
            _LOGGER.exception(
                "OpenAI chat completion failed for user %s on attempt %s",
                user_id,
                attempt,
            )
            raise RuntimeError("OpenAI chat completion failed") from exc

    _LOGGER.error(
        "OpenAI chat completion failed after %s attempts for user %s",
        3,
        user_id,
        exc_info=last_exc,
    )
    raise RuntimeError("OpenAI chat completion failed after 3 attempts") from last_exc<|MERGE_RESOLUTION|>--- conflicted
+++ resolved
@@ -16,11 +16,7 @@
 )
 from sqlalchemy.orm import Session
 
-<<<<<<< HEAD
-from src.services.settings import load_openai_credentials
-=======
 from src.services.settings import UserSettings
->>>>>>> 44e0edf5
 
 DEFAULT_MODEL_NAME = "gpt-4o-mini"
 _LOGGER = logging.getLogger(__name__)
@@ -35,20 +31,6 @@
 def get_openai_client(db: Session, user_id: int) -> OpenAI:
     """Instantiate an OpenAI client for the provided database session."""
 
-<<<<<<< HEAD
-    api_key, base_url = load_openai_credentials(db, user_id)
-    return OpenAI(api_key=api_key, base_url=base_url)
-
-
-def _normalise_messages(messages: Sequence[Mapping[str, Any]]) -> list[dict[str, Any]]:
-    """Normalise chat messages into a list of plain dictionaries."""
-
-    return [dict(message) for message in messages]
-
-
-def _coerce_content(content: Any) -> str:
-    """Coerce message content into a string."""
-=======
     def __init__(self, settings: UserSettings, model_name: str = DEFAULT_MODEL_NAME) -> None:
         if not settings.openai_api_key:
             raise ValueError("OPENAI_API_KEY is not configured for this user")
@@ -58,7 +40,6 @@
             api_key=settings.openai_api_key,
             base_url=settings.openai_base_url,
         )
->>>>>>> 44e0edf5
 
     if isinstance(content, str):
         return content
