"""Create PlantUML diagrams from model definitions."""
from __future__ import annotations

from pathlib import Path
from typing import Any, Mapping

from slugify import slugify

<<<<<<< HEAD
from src.services.exporters.utils import prepare_artifact_path


def emit_plantuml(model: Mapping[str, Any], artifacts_dir: Path) -> Path:
    """Generate a PlantUML class diagram stub from a model payload."""

    name = _extract_name(model)
    domain_name = _extract_domain_name(model)
    definition = str(model.get("definition") or "").strip()

    filename = f"{_slug(name)}.puml"
    file_path = prepare_artifact_path(artifacts_dir, filename)

    definition_lines = [
        f"' {line}" for line in definition.splitlines() if line.strip()
    ]
    content = "\n".join(
        [
            "@startuml",
            "skinparam classAttributeIconSize 0",
            f"title {name}{f' ({domain_name})' if domain_name else ''}",
            "' Model definition excerpt:",
            *definition_lines,
            "@enduml",
        ]
    )
    file_path.write_text(content, encoding="utf-8")
    return file_path


def export_plantuml(model: "DataModel", output_dir: Path) -> Path:  # pragma: no cover - legacy shim
    """Backward compatible wrapper for existing callers expecting ORM models."""

    payload = {
        "name": model.name,
        "definition": model.definition,
        "domain": {"name": model.domain.name if model.domain else None},
    }
    return emit_plantuml(payload, output_dir)


def _extract_name(model: Mapping[str, Any]) -> str:
    value = str(model.get("name") or "Model").strip()
    return value or "Model"


def _extract_domain_name(model: Mapping[str, Any]) -> str:
    domain = model.get("domain")
    if isinstance(domain, Mapping):
        raw = domain.get("name")
    else:
        raw = model.get("domain_name")
    return str(raw).strip() if raw else ""


def _slug(value: str) -> str:
    slug = slugify(value)
    return slug or "model"


from src.models.tables import DataModel  # noqa: E402  # isort:skip
=======
from src.models.tables import Domain, Entity


def _class_name(entity: Entity) -> str:
    """Derive a PlantUML friendly class identifier."""

    token = slugify(entity.name, separator="_")
    return token or f"entity_{entity.id}"


def export_plantuml(domain: Domain, output_dir: Path) -> Path:
    """Generate a PlantUML class diagram for a domain."""

    output_dir.mkdir(parents=True, exist_ok=True)
    file_path = output_dir / f"{slugify(domain.name)}.puml"

    lines: list[str] = [
        "@startuml",
        "skinparam classAttributeIconSize 0",
        f"title {domain.name}",
    ]

    entities = sorted(domain.entities, key=lambda item: item.name.lower())
    for entity in entities:
        class_name = _class_name(entity)
        lines.append(f"class {class_name} {{")
        if entity.description:
            for description_line in entity.description.splitlines():
                lines.append(f"  ' {description_line}")
        for attribute in sorted(entity.attributes, key=lambda item: item.name.lower()):
            data_type = attribute.data_type or "unspecified"
            nullable = "?" if attribute.is_nullable else "!"
            lines.append(f"  {attribute.name}: {data_type} {nullable}")
        lines.append("}")

    relationships = sorted(
        domain.relationships,
        key=lambda rel: (rel.from_entity.name.lower(), rel.to_entity.name.lower(), rel.relationship_type),
    )
    for relationship in relationships:
        left = _class_name(relationship.from_entity)
        right = _class_name(relationship.to_entity)
        label = relationship.relationship_type or "relates to"
        lines.append(f"{left} --> {right} : {label}")
        if relationship.description:
            for description_line in relationship.description.splitlines():
                lines.append(f"' {description_line}")

    lines.append("@enduml")
    file_path.write_text("\n".join(lines), encoding="utf-8")
    return file_path
>>>>>>> bc596897
<|MERGE_RESOLUTION|>--- conflicted
+++ resolved
@@ -6,69 +6,6 @@
 
 from slugify import slugify
 
-<<<<<<< HEAD
-from src.services.exporters.utils import prepare_artifact_path
-
-
-def emit_plantuml(model: Mapping[str, Any], artifacts_dir: Path) -> Path:
-    """Generate a PlantUML class diagram stub from a model payload."""
-
-    name = _extract_name(model)
-    domain_name = _extract_domain_name(model)
-    definition = str(model.get("definition") or "").strip()
-
-    filename = f"{_slug(name)}.puml"
-    file_path = prepare_artifact_path(artifacts_dir, filename)
-
-    definition_lines = [
-        f"' {line}" for line in definition.splitlines() if line.strip()
-    ]
-    content = "\n".join(
-        [
-            "@startuml",
-            "skinparam classAttributeIconSize 0",
-            f"title {name}{f' ({domain_name})' if domain_name else ''}",
-            "' Model definition excerpt:",
-            *definition_lines,
-            "@enduml",
-        ]
-    )
-    file_path.write_text(content, encoding="utf-8")
-    return file_path
-
-
-def export_plantuml(model: "DataModel", output_dir: Path) -> Path:  # pragma: no cover - legacy shim
-    """Backward compatible wrapper for existing callers expecting ORM models."""
-
-    payload = {
-        "name": model.name,
-        "definition": model.definition,
-        "domain": {"name": model.domain.name if model.domain else None},
-    }
-    return emit_plantuml(payload, output_dir)
-
-
-def _extract_name(model: Mapping[str, Any]) -> str:
-    value = str(model.get("name") or "Model").strip()
-    return value or "Model"
-
-
-def _extract_domain_name(model: Mapping[str, Any]) -> str:
-    domain = model.get("domain")
-    if isinstance(domain, Mapping):
-        raw = domain.get("name")
-    else:
-        raw = model.get("domain_name")
-    return str(raw).strip() if raw else ""
-
-
-def _slug(value: str) -> str:
-    slug = slugify(value)
-    return slug or "model"
-
-
-from src.models.tables import DataModel  # noqa: E402  # isort:skip
-=======
 from src.models.tables import Domain, Entity
 
 
@@ -120,4 +57,36 @@
     lines.append("@enduml")
     file_path.write_text("\n".join(lines), encoding="utf-8")
     return file_path
->>>>>>> bc596897
+
+
+def export_plantuml(model: "DataModel", output_dir: Path) -> Path:  # pragma: no cover - legacy shim
+    """Backward compatible wrapper for existing callers expecting ORM models."""
+
+    payload = {
+        "name": model.name,
+        "definition": model.definition,
+        "domain": {"name": model.domain.name if model.domain else None},
+    }
+    return emit_plantuml(payload, output_dir)
+
+
+def _extract_name(model: Mapping[str, Any]) -> str:
+    value = str(model.get("name") or "Model").strip()
+    return value or "Model"
+
+
+def _extract_domain_name(model: Mapping[str, Any]) -> str:
+    domain = model.get("domain")
+    if isinstance(domain, Mapping):
+        raw = domain.get("name")
+    else:
+        raw = model.get("domain_name")
+    return str(raw).strip() if raw else ""
+
+
+def _slug(value: str) -> str:
+    slug = slugify(value)
+    return slug or "model"
+
+
+from src.models.tables import DataModel  # noqa: E402  # isort:skip