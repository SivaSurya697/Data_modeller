"""Render a markdown data dictionary from a JSON model payload."""
from __future__ import annotations

import json
from pathlib import Path
<<<<<<< HEAD
from typing import Any
=======
from typing import Any, Mapping
>>>>>>> bd8198b3


<<<<<<< HEAD
_BOOL_TRUE = {"true", "yes", "y", "1"}
_BOOL_FALSE = {"false", "no", "n", "0"}


def emit_dictionary_md(model_json_str: str, out_path: str) -> Path:
    """Write a markdown data dictionary to ``out_path``.

    The ``model_json_str`` parameter is expected to contain a JSON object with an
    ``entities`` array. Each entity should provide a ``name``, optional
    ``description`` and a list of ``attributes`` describing its fields. Attribute
    entries may include metadata such as ``type``, ``required``, ``primary_key``
    and ``unique``. Booleans are rendered as ``Yes``/``No`` in the markdown
    tables. Missing values are displayed as an em dash (``—``).
    """

    payload = _load_payload(model_json_str)
    entities = _normalise_entities(payload.get("entities", []))

    lines: list[str] = []
    lines.extend(_render_entities_section(entities))
    for entity in entities:
        lines.extend(_render_entity_table(entity))
    lines.extend(_render_dictionary_section(entities))

    destination = Path(out_path)
    destination.parent.mkdir(parents=True, exist_ok=True)
    destination.write_text("".join(lines), encoding="utf-8")
    return destination


def _load_payload(raw: str) -> dict[str, Any]:
    try:
        payload = json.loads(raw)
    except json.JSONDecodeError as exc:  # pragma: no cover - defensive guard
        raise ValueError("Model payload must be valid JSON") from exc
    if not isinstance(payload, dict):
        raise ValueError("Model payload must be a JSON object")

    model_block = payload.get("model")
    if isinstance(model_block, dict):
        return model_block
    return payload


def _normalise_entities(raw_entities: Any) -> list[dict[str, Any]]:
    if not isinstance(raw_entities, list):
        return []

    entities: list[dict[str, Any]] = []
    for item in raw_entities:
        if not isinstance(item, dict):
            continue
        name = _coerce_str(item.get("name")) or "Unnamed Entity"
        description = _coerce_str(
            item.get("description")
            or item.get("summary")
            or item.get("details")
        )
        attributes = _normalise_attributes(item.get("attributes"))
        entities.append({
            "name": name,
            "description": description,
            "attributes": attributes,
        })

    entities.sort(key=lambda entry: entry["name"].lower())
    return entities


def _normalise_attributes(raw_attributes: Any) -> list[dict[str, Any]]:
    if not isinstance(raw_attributes, list):
        return []

    attributes: list[dict[str, Any]] = []
    for item in raw_attributes:
        if not isinstance(item, dict):
            continue
        name = _coerce_str(item.get("name")) or "Unnamed Attribute"
        description = _coerce_str(
            item.get("description")
            or item.get("details")
            or item.get("summary")
        )
        data_type = _resolve_type(item)
        required = _resolve_required(item)
        primary_key = _resolve_flag(item, ("primary_key", "is_primary_key", "pk"))
        unique = _resolve_flag(item, ("unique", "is_unique"))

        attributes.append(
            {
                "name": name,
                "description": description,
                "type": data_type,
                "required": required,
                "primary_key": primary_key,
                "unique": unique,
            }
        )

    attributes.sort(key=lambda entry: entry["name"].lower())
    return attributes


def _render_entities_section(entities: list[dict[str, Any]]) -> list[str]:
    lines = ["# Entities\n\n", "| Entity | Description |\n", "| --- | --- |\n"]
    for entity in entities:
        lines.append(
            f"| {entity['name']} | {entity['description'] or '—'} |\n"
        )
    lines.append("\n")
    return lines


def _render_entity_table(entity: dict[str, Any]) -> list[str]:
    lines = [f"## {entity['name']}\n\n"]
    if entity["description"]:
        lines.append(f"{entity['description']}\n\n")
    lines.extend(
        [
            "| Attribute | Type | Required | Primary Key | Unique | Description |\n",
            "| --- | --- | --- | --- | --- | --- |\n",
        ]
    )
    for attribute in entity["attributes"]:
        lines.append(
            "| {name} | {type} | {required} | {primary_key} | {unique} | {description} |\n".format(
                name=attribute["name"],
                type=attribute["type"] or "—",
                required=_format_bool(attribute["required"]),
                primary_key=_format_bool(attribute["primary_key"]),
                unique=_format_bool(attribute["unique"]),
                description=attribute["description"] or "—",
            )
        )
    if not entity["attributes"]:
        lines.append("| — | — | — | — | — | — |\n")
    lines.append("\n")
    return lines


def _render_dictionary_section(entities: list[dict[str, Any]]) -> list[str]:
    lines = ["# Dictionary\n\n"]
    lines.extend(
        [
            "| Entity | Attribute | Type | Required | Primary Key | Unique | Description |\n",
            "| --- | --- | --- | --- | --- | --- | --- |\n",
        ]
    )
    for entity in entities:
        for attribute in entity["attributes"]:
            lines.append(
                "| {entity} | {name} | {type} | {required} | {primary_key} | {unique} | {description} |\n".format(
                    entity=entity["name"],
                    name=attribute["name"],
                    type=attribute["type"] or "—",
                    required=_format_bool(attribute["required"]),
                    primary_key=_format_bool(attribute["primary_key"]),
                    unique=_format_bool(attribute["unique"]),
                    description=attribute["description"] or "—",
                )
            )
        if not entity["attributes"]:
            lines.append(
                f"| {entity['name']} | — | — | — | — | — | — |\n"
            )
    lines.append("\n")
    return lines


def _resolve_type(attribute: dict[str, Any]) -> str:
    for key in ("type", "data_type", "dataType", "field_type", "attribute_type"):
        value = attribute.get(key)
        if value:
            return _coerce_str(value)
    return "—"


def _resolve_required(attribute: dict[str, Any]) -> bool | None:
    explicit = _resolve_flag(attribute, ("required",))
    if explicit is not None:
        return explicit
    nullable = _resolve_flag(attribute, ("nullable",))
    if nullable is None:
        return None
    return not nullable


def _resolve_flag(attribute: dict[str, Any], keys: tuple[str, ...]) -> bool | None:
    for key in keys:
        if key not in attribute:
            continue
        value = attribute[key]
        if isinstance(value, bool):
            return value
        if isinstance(value, str):
            lower = value.strip().lower()
            if lower in _BOOL_TRUE:
                return True
            if lower in _BOOL_FALSE:
                return False
        if isinstance(value, (int, float)):
            if value in (0, 1):
                return bool(value)
    return None


def _coerce_str(value: Any) -> str:
    if value is None:
        return ""
    return str(value).strip()


def _format_bool(value: bool | None) -> str:
    if value is None:
        return "—"
    return "Yes" if value else "No"
=======
from src.models.tables import Domain, Entity


def _render_entity(entity: Entity) -> list[str]:
    """Render an entity section for the data dictionary."""

    lines = [f"### {entity.name}\n"]
    if entity.description:
        lines.append(f"{entity.description}\n\n")
    if entity.documentation:
        lines.append(f"{entity.documentation}\n\n")
    if entity.attributes:
        lines.append("| Attribute | Type | Nullable | Description |\n")
        lines.append("| --- | --- | --- | --- |\n")
        for attribute in sorted(entity.attributes, key=lambda item: item.name.lower()):
            data_type = attribute.data_type or "unspecified"
            nullable = "Yes" if attribute.is_nullable else "No"
            description = attribute.description or ""
            lines.append(
                f"| {attribute.name} | {data_type} | {nullable} | {description} |\n"
            )
        lines.append("\n")
    return lines


def export_dictionary(domain: Domain, output_dir: Path) -> Path:
    """Write a markdown data dictionary for a domain."""

    output_dir.mkdir(parents=True, exist_ok=True)
    file_path = output_dir / f"{slugify(domain.name)}-dictionary.md"
    content: list[str] = [
        f"# {domain.name} Data Dictionary\n",
        f"Domain description: {domain.description}\n\n",
    ]
    entities = sorted(domain.entities, key=lambda item: item.name.lower())
    if entities:
        content.append("## Entities\n\n")
        for entity in entities:
            content.extend(_render_entity(entity))
    else:
        content.append("No entities defined for this domain yet.\n")

    file_path.write_text("".join(content), encoding="utf-8")
    return file_path


def export_dictionary(model: "DataModel", output_dir: Path) -> Path:  # pragma: no cover - legacy shim
    """Backward compatible wrapper for existing callers expecting ORM models."""

    payload = {
        "name": model.name,
        "summary": model.summary,
        "definition": model.definition,
        "domain": {"name": model.domain.name if model.domain else None},
    }
    return emit_dictionary_md(payload, output_dir)


def _extract_name(model: Mapping[str, Any]) -> str:
    value = str(model.get("name") or "Model").strip()
    return value or "Model"


def _extract_domain_name(model: Mapping[str, Any]) -> str:
    domain = model.get("domain")
    if isinstance(domain, Mapping):
        raw = domain.get("name")
    else:
        raw = model.get("domain_name")
    return str(raw).strip() if raw else ""


def _slug(value: str) -> str:
    slug = slugify(value)
    return slug or "model"


from src.models.tables import DataModel  # noqa: E402  # isort:skip
>>>>>>> bd8198b3
<|MERGE_RESOLUTION|>--- conflicted
+++ resolved
@@ -3,231 +3,9 @@
 
 import json
 from pathlib import Path
-<<<<<<< HEAD
-from typing import Any
-=======
 from typing import Any, Mapping
->>>>>>> bd8198b3
 
 
-<<<<<<< HEAD
-_BOOL_TRUE = {"true", "yes", "y", "1"}
-_BOOL_FALSE = {"false", "no", "n", "0"}
-
-
-def emit_dictionary_md(model_json_str: str, out_path: str) -> Path:
-    """Write a markdown data dictionary to ``out_path``.
-
-    The ``model_json_str`` parameter is expected to contain a JSON object with an
-    ``entities`` array. Each entity should provide a ``name``, optional
-    ``description`` and a list of ``attributes`` describing its fields. Attribute
-    entries may include metadata such as ``type``, ``required``, ``primary_key``
-    and ``unique``. Booleans are rendered as ``Yes``/``No`` in the markdown
-    tables. Missing values are displayed as an em dash (``—``).
-    """
-
-    payload = _load_payload(model_json_str)
-    entities = _normalise_entities(payload.get("entities", []))
-
-    lines: list[str] = []
-    lines.extend(_render_entities_section(entities))
-    for entity in entities:
-        lines.extend(_render_entity_table(entity))
-    lines.extend(_render_dictionary_section(entities))
-
-    destination = Path(out_path)
-    destination.parent.mkdir(parents=True, exist_ok=True)
-    destination.write_text("".join(lines), encoding="utf-8")
-    return destination
-
-
-def _load_payload(raw: str) -> dict[str, Any]:
-    try:
-        payload = json.loads(raw)
-    except json.JSONDecodeError as exc:  # pragma: no cover - defensive guard
-        raise ValueError("Model payload must be valid JSON") from exc
-    if not isinstance(payload, dict):
-        raise ValueError("Model payload must be a JSON object")
-
-    model_block = payload.get("model")
-    if isinstance(model_block, dict):
-        return model_block
-    return payload
-
-
-def _normalise_entities(raw_entities: Any) -> list[dict[str, Any]]:
-    if not isinstance(raw_entities, list):
-        return []
-
-    entities: list[dict[str, Any]] = []
-    for item in raw_entities:
-        if not isinstance(item, dict):
-            continue
-        name = _coerce_str(item.get("name")) or "Unnamed Entity"
-        description = _coerce_str(
-            item.get("description")
-            or item.get("summary")
-            or item.get("details")
-        )
-        attributes = _normalise_attributes(item.get("attributes"))
-        entities.append({
-            "name": name,
-            "description": description,
-            "attributes": attributes,
-        })
-
-    entities.sort(key=lambda entry: entry["name"].lower())
-    return entities
-
-
-def _normalise_attributes(raw_attributes: Any) -> list[dict[str, Any]]:
-    if not isinstance(raw_attributes, list):
-        return []
-
-    attributes: list[dict[str, Any]] = []
-    for item in raw_attributes:
-        if not isinstance(item, dict):
-            continue
-        name = _coerce_str(item.get("name")) or "Unnamed Attribute"
-        description = _coerce_str(
-            item.get("description")
-            or item.get("details")
-            or item.get("summary")
-        )
-        data_type = _resolve_type(item)
-        required = _resolve_required(item)
-        primary_key = _resolve_flag(item, ("primary_key", "is_primary_key", "pk"))
-        unique = _resolve_flag(item, ("unique", "is_unique"))
-
-        attributes.append(
-            {
-                "name": name,
-                "description": description,
-                "type": data_type,
-                "required": required,
-                "primary_key": primary_key,
-                "unique": unique,
-            }
-        )
-
-    attributes.sort(key=lambda entry: entry["name"].lower())
-    return attributes
-
-
-def _render_entities_section(entities: list[dict[str, Any]]) -> list[str]:
-    lines = ["# Entities\n\n", "| Entity | Description |\n", "| --- | --- |\n"]
-    for entity in entities:
-        lines.append(
-            f"| {entity['name']} | {entity['description'] or '—'} |\n"
-        )
-    lines.append("\n")
-    return lines
-
-
-def _render_entity_table(entity: dict[str, Any]) -> list[str]:
-    lines = [f"## {entity['name']}\n\n"]
-    if entity["description"]:
-        lines.append(f"{entity['description']}\n\n")
-    lines.extend(
-        [
-            "| Attribute | Type | Required | Primary Key | Unique | Description |\n",
-            "| --- | --- | --- | --- | --- | --- |\n",
-        ]
-    )
-    for attribute in entity["attributes"]:
-        lines.append(
-            "| {name} | {type} | {required} | {primary_key} | {unique} | {description} |\n".format(
-                name=attribute["name"],
-                type=attribute["type"] or "—",
-                required=_format_bool(attribute["required"]),
-                primary_key=_format_bool(attribute["primary_key"]),
-                unique=_format_bool(attribute["unique"]),
-                description=attribute["description"] or "—",
-            )
-        )
-    if not entity["attributes"]:
-        lines.append("| — | — | — | — | — | — |\n")
-    lines.append("\n")
-    return lines
-
-
-def _render_dictionary_section(entities: list[dict[str, Any]]) -> list[str]:
-    lines = ["# Dictionary\n\n"]
-    lines.extend(
-        [
-            "| Entity | Attribute | Type | Required | Primary Key | Unique | Description |\n",
-            "| --- | --- | --- | --- | --- | --- | --- |\n",
-        ]
-    )
-    for entity in entities:
-        for attribute in entity["attributes"]:
-            lines.append(
-                "| {entity} | {name} | {type} | {required} | {primary_key} | {unique} | {description} |\n".format(
-                    entity=entity["name"],
-                    name=attribute["name"],
-                    type=attribute["type"] or "—",
-                    required=_format_bool(attribute["required"]),
-                    primary_key=_format_bool(attribute["primary_key"]),
-                    unique=_format_bool(attribute["unique"]),
-                    description=attribute["description"] or "—",
-                )
-            )
-        if not entity["attributes"]:
-            lines.append(
-                f"| {entity['name']} | — | — | — | — | — | — |\n"
-            )
-    lines.append("\n")
-    return lines
-
-
-def _resolve_type(attribute: dict[str, Any]) -> str:
-    for key in ("type", "data_type", "dataType", "field_type", "attribute_type"):
-        value = attribute.get(key)
-        if value:
-            return _coerce_str(value)
-    return "—"
-
-
-def _resolve_required(attribute: dict[str, Any]) -> bool | None:
-    explicit = _resolve_flag(attribute, ("required",))
-    if explicit is not None:
-        return explicit
-    nullable = _resolve_flag(attribute, ("nullable",))
-    if nullable is None:
-        return None
-    return not nullable
-
-
-def _resolve_flag(attribute: dict[str, Any], keys: tuple[str, ...]) -> bool | None:
-    for key in keys:
-        if key not in attribute:
-            continue
-        value = attribute[key]
-        if isinstance(value, bool):
-            return value
-        if isinstance(value, str):
-            lower = value.strip().lower()
-            if lower in _BOOL_TRUE:
-                return True
-            if lower in _BOOL_FALSE:
-                return False
-        if isinstance(value, (int, float)):
-            if value in (0, 1):
-                return bool(value)
-    return None
-
-
-def _coerce_str(value: Any) -> str:
-    if value is None:
-        return ""
-    return str(value).strip()
-
-
-def _format_bool(value: bool | None) -> str:
-    if value is None:
-        return "—"
-    return "Yes" if value else "No"
-=======
 from src.models.tables import Domain, Entity
 
 
@@ -305,5 +83,4 @@
     return slug or "model"
 
 
-from src.models.tables import DataModel  # noqa: E402  # isort:skip
->>>>>>> bd8198b3
+from src.models.tables import DataModel  # noqa: E402  # isort:skip