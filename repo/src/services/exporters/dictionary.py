--- conflicted
+++ resolved
@@ -6,66 +6,6 @@
 
 from slugify import slugify
 
-<<<<<<< HEAD
-from src.services.exporters.utils import prepare_artifact_path
-
-
-def emit_dictionary_md(model: Mapping[str, Any], artifacts_dir: Path) -> Path:
-    """Write a markdown data dictionary for the provided model payload."""
-
-    name = _extract_name(model)
-    domain_name = _extract_domain_name(model)
-    summary = str(model.get("summary") or "").strip()
-    definition = str(model.get("definition") or "").strip()
-
-    filename = f"{_slug(name)}-dictionary.md"
-    file_path = prepare_artifact_path(artifacts_dir, filename)
-
-    sections = [f"# {name} Data Dictionary\n"]
-    if domain_name:
-        sections.append(f"Generated from domain: {domain_name}\n\n")
-    if summary:
-        sections.append(f"## Summary\n{summary}\n\n")
-    if definition:
-        sections.extend(["## Definition\n", definition, "\n"])
-
-    file_path.write_text("".join(sections), encoding="utf-8")
-    return file_path
-
-
-def export_dictionary(model: "DataModel", output_dir: Path) -> Path:  # pragma: no cover - legacy shim
-    """Backward compatible wrapper for existing callers expecting ORM models."""
-
-    payload = {
-        "name": model.name,
-        "summary": model.summary,
-        "definition": model.definition,
-        "domain": {"name": model.domain.name if model.domain else None},
-    }
-    return emit_dictionary_md(payload, output_dir)
-
-
-def _extract_name(model: Mapping[str, Any]) -> str:
-    value = str(model.get("name") or "Model").strip()
-    return value or "Model"
-
-
-def _extract_domain_name(model: Mapping[str, Any]) -> str:
-    domain = model.get("domain")
-    if isinstance(domain, Mapping):
-        raw = domain.get("name")
-    else:
-        raw = model.get("domain_name")
-    return str(raw).strip() if raw else ""
-
-
-def _slug(value: str) -> str:
-    slug = slugify(value)
-    return slug or "model"
-
-
-from src.models.tables import DataModel  # noqa: E402  # isort:skip
-=======
 from src.models.tables import Domain, Entity
 
 
@@ -110,4 +50,37 @@
 
     file_path.write_text("".join(content), encoding="utf-8")
     return file_path
->>>>>>> bc596897
+
+
+def export_dictionary(model: "DataModel", output_dir: Path) -> Path:  # pragma: no cover - legacy shim
+    """Backward compatible wrapper for existing callers expecting ORM models."""
+
+    payload = {
+        "name": model.name,
+        "summary": model.summary,
+        "definition": model.definition,
+        "domain": {"name": model.domain.name if model.domain else None},
+    }
+    return emit_dictionary_md(payload, output_dir)
+
+
+def _extract_name(model: Mapping[str, Any]) -> str:
+    value = str(model.get("name") or "Model").strip()
+    return value or "Model"
+
+
+def _extract_domain_name(model: Mapping[str, Any]) -> str:
+    domain = model.get("domain")
+    if isinstance(domain, Mapping):
+        raw = domain.get("name")
+    else:
+        raw = model.get("domain_name")
+    return str(raw).strip() if raw else ""
+
+
+def _slug(value: str) -> str:
+    slug = slugify(value)
+    return slug or "model"
+
+
+from src.models.tables import DataModel  # noqa: E402  # isort:skip