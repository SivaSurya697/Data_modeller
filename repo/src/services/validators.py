"""Pydantic models shared across blueprints."""

from __future__ import annotations

from datetime import datetime
from typing import Any, Literal

from pydantic import BaseModel, ConfigDict, Field, field_validator

from src.models.tables import EntityRole, SCDType


class UserSettingsInput(BaseModel):
    """Validate persisted user configuration."""

    openai_api_key: str = Field(min_length=1)
    openai_base_url: str = Field(min_length=1, max_length=255)
    rate_limit_per_minute: int = Field(gt=0)


class DomainInput(BaseModel):
    """Validate domain creation input."""

    name: str = Field(min_length=1, max_length=255)
    description: str = Field(min_length=1)


class DraftRequest(BaseModel):
    """Validate requests for new model drafts."""

    domain_id: int
    instructions: str | None = None


class AttributeSpec(BaseModel):
    """Validate LLM-proposed attribute metadata."""

    model_config = ConfigDict(extra="ignore", populate_by_name=True)

    name: str = Field(min_length=1)
    data_type: str | None = None
    description: str | None = None
    is_nullable: bool = True
    default: str | None = Field(default=None, alias="default")
    is_measure: bool
    is_surrogate_key: bool


class EntitySpec(BaseModel):
    """Validate LLM-proposed entity metadata."""

    model_config = ConfigDict(extra="ignore")

    name: str = Field(min_length=1)
    description: str | None = None
    documentation: str | None = None
    role: EntityRole
    grain: list[str] = Field(min_length=1)
    scd_type: SCDType
    attributes: list[AttributeSpec] = Field(min_length=1)

    @field_validator("grain", mode="before")
    @classmethod
    def ensure_grain(cls, value: Any) -> list[str]:
        if value is None:
            raise ValueError("grain is required")
        if isinstance(value, str):
            items = [value]
        elif isinstance(value, (list, tuple)):
            items = list(value)
        else:
            raise TypeError("grain must be a list of attribute names")
        result: list[str] = []
        for item in items:
            text = str(item).strip()
            if not text:
                raise ValueError("grain values must be non-empty strings")
            result.append(text)
        return result


class ModelDraftPayload(BaseModel):
    """Validate the full payload returned by the LLM."""

    model_config = ConfigDict(extra="ignore")

    name: str | None = None
    summary: str | None = None
    definition: str | None = None
    entities: list[EntitySpec] = Field(min_length=1)


class ChangeSetInput(BaseModel):
    """Validate change-set submissions."""

    domain_id: int
    title: str = Field(min_length=1, max_length=255)
    summary: str = Field(min_length=1)


class ExportRequest(BaseModel):
    """Validate export requests."""

    domain_id: int
    exporter: str

    @field_validator("exporter")
    @classmethod
    def ensure_known_exporter(cls, value: str) -> str:
        allowed: tuple[Literal["dictionary"], Literal["plantuml"]] = (
            "dictionary",
            "plantuml",
        )
        if value not in allowed:
            raise ValueError("Unsupported exporter requested")
        return value


class CoverageAnalysisRequest(BaseModel):
<<<<<<< HEAD
    """Validate coverage analysis API payloads."""
=======
    """Validate coverage analysis requests."""
>>>>>>> b5b4a3f2

    domain_id: int


class SourceColumnInput(BaseModel):
    """Validate column metadata supplied during source imports."""

    name: str = Field(min_length=1, max_length=255)
    data_type: str | None = Field(default=None, max_length=255)
    is_nullable: bool = True
    ordinal_position: int | None = Field(default=None, ge=1)
    description: str | None = None
    statistics: dict[str, Any] | None = None
    sample_values: list[Any] | None = None


class SourceTableInput(BaseModel):
    """Validate table metadata supplied during source imports."""

    model_config = ConfigDict(populate_by_name=True)

    schema_name: str = Field(min_length=1, max_length=255)
    table_name: str = Field(min_length=1, max_length=255)
    display_name: str | None = Field(default=None, max_length=255)
    description: str | None = None
    schema_definition: dict[str, Any] | None = Field(default=None, alias="schema")
    table_statistics: dict[str, Any] | None = Field(
        default=None, alias="statistics"
    )
    row_count: int | None = Field(default=None, ge=0)
    sampled_row_count: int | None = Field(default=None, ge=0)
    profiled_at: datetime | None = None
    columns: list[SourceColumnInput] = Field(default_factory=list)

    @field_validator("columns")
    @classmethod
    def ensure_unique_columns(
        cls, value: list[SourceColumnInput]
    ) -> list[SourceColumnInput]:
        seen: set[str] = set()
        for column in value:
            key = column.name.strip().lower()
            if key in seen:
                raise ValueError("Duplicate column name detected")
            seen.add(key)
        return value


class SourceSystemInput(BaseModel):
    """Validate source system metadata."""

    name: str = Field(min_length=1, max_length=255)
    description: str | None = None
    connection_type: str = Field(min_length=1, max_length=100)
    connection_config: dict[str, Any] | None = None


class SourceImportRequest(BaseModel):
    """Validate source import requests."""

    system: SourceSystemInput
    tables: list[SourceTableInput] = Field(default_factory=list)


class SourceProfileRequest(BaseModel):
    """Validate profile submissions containing sampled rows."""

    model_config = ConfigDict(populate_by_name=True)

    table_id: int
    samples: list[dict[str, Any]] = Field(default_factory=list, alias="rows")
    total_rows: int | None = Field(default=None, ge=0)


__all__ = [
    "ChangeSetInput",
    "CoverageAnalysisRequest",
    "DomainInput",
    "DraftRequest",
    "AttributeSpec",
    "EntitySpec",
    "ModelDraftPayload",
    "ExportRequest",
    "SourceColumnInput",
    "SourceImportRequest",
    "SourceProfileRequest",
    "SourceSystemInput",
    "SourceTableInput",
    "UserSettingsInput",
]
<|MERGE_RESOLUTION|>--- conflicted
+++ resolved
@@ -117,11 +117,7 @@
 
 
 class CoverageAnalysisRequest(BaseModel):
-<<<<<<< HEAD
-    """Validate coverage analysis API payloads."""
-=======
     """Validate coverage analysis requests."""
->>>>>>> b5b4a3f2
 
     domain_id: int
 
