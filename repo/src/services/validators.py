--- conflicted
+++ resolved
@@ -1,202 +1,6 @@
 """Model definition validation helpers."""
 from __future__ import annotations
 
-<<<<<<< HEAD
-import json
-from json import JSONDecodeError
-
-
-_ALLOWED_RELATIONSHIP_TYPES = {
-    "one_to_one",
-    "one_to_many",
-    "many_to_one",
-    "many_to_many",
-}
-
-
-def _normalise_key_spec(value: object) -> list[str] | None:
-    """Normalise a primary key specification into a list of strings."""
-
-    if isinstance(value, str):
-        value = value.strip()
-        return [value] if value else []
-    if isinstance(value, list):
-        keys: list[str] = []
-        for item in value:
-            if isinstance(item, str) and item.strip():
-                keys.append(item.strip())
-            else:
-                return None
-        return keys
-    return None
-
-
-def _extract_attribute_name(attribute: object) -> str | None:
-    if not isinstance(attribute, dict):
-        return None
-    name = attribute.get("name")
-    if isinstance(name, str) and name.strip():
-        return name.strip()
-    return None
-
-
-def _relationship_endpoint(relationship: dict[str, object], key: str) -> str | None:
-    value = relationship.get(key)
-    if isinstance(value, str) and value.strip():
-        return value.strip()
-    alt_key = f"{key}_entity"
-    value = relationship.get(alt_key)
-    if isinstance(value, str) and value.strip():
-        return value.strip()
-    nested = relationship.get(key.replace("_entity", ""))
-    if isinstance(nested, dict):
-        nested_value = nested.get("entity")
-        if isinstance(nested_value, str) and nested_value.strip():
-            return nested_value.strip()
-    return None
-
-
-def _relationship_attribute(relationship: dict[str, object], key: str) -> str | None:
-    value = relationship.get(key)
-    if isinstance(value, str) and value.strip():
-        return value.strip()
-    nested = relationship.get(key.replace("_attribute", ""))
-    if isinstance(nested, dict):
-        nested_value = nested.get("attribute") or nested.get("key")
-        if isinstance(nested_value, str) and nested_value.strip():
-            return nested_value.strip()
-    return None
-
-
-def validate_model_json(model_json_str: str) -> dict[str, object]:
-    """Validate a model definition provided as JSON.
-
-    The JSON is expected to describe entities, their attributes, and optional
-    relationships between entities. Rather than failing fast, the function
-    accumulates all detected issues to present a comprehensive report back to
-    the caller. Ordering of the issues is deterministic and follows the order
-    in which problems are discovered while walking the payload.
-    """
-
-    issues: list[str] = []
-    try:
-        payload = json.loads(model_json_str)
-    except JSONDecodeError as exc:  # pragma: no cover - defensive clarity
-        message = f"Invalid JSON: {exc.msg} (line {exc.lineno} column {exc.colno})"
-        return {"ok": False, "issues": [message]}
-
-    if not isinstance(payload, dict):
-        issues.append("Top-level JSON value must be an object with 'entities'.")
-        return {"ok": False, "issues": issues}
-
-    raw_entities = payload.get("entities")
-    if not isinstance(raw_entities, list) or not raw_entities:
-        issues.append("'entities' must be a non-empty list.")
-        return {"ok": False, "issues": issues}
-
-    entity_attributes: dict[str, set[str]] = {}
-
-    for index, entity in enumerate(raw_entities):
-        entity_label = f"Entity {index + 1}"
-        if not isinstance(entity, dict):
-            issues.append(f"{entity_label} must be an object.")
-            continue
-
-        name_raw = entity.get("name")
-        if not isinstance(name_raw, str) or not name_raw.strip():
-            issues.append(f"{entity_label} is missing a valid 'name'.")
-            continue
-        name = name_raw.strip()
-        if name in entity_attributes:
-            issues.append(f"Duplicate entity name detected: '{name}'.")
-            continue
-        raw_attributes = entity.get("attributes")
-        if not isinstance(raw_attributes, list) or not raw_attributes:
-            issues.append(f"{name}: 'attributes' must be a non-empty list.")
-            continue
-
-        seen_attributes: set[str] = set()
-        for attr_index, attribute in enumerate(raw_attributes):
-            attr_label = f"{name} attribute {attr_index + 1}"
-            attr_name = _extract_attribute_name(attribute)
-            if attr_name is None:
-                issues.append(f"{attr_label} is missing a valid 'name'.")
-                continue
-            if attr_name in seen_attributes:
-                issues.append(
-                    f"{name}: duplicate attribute name '{attr_name}' detected."
-                )
-                continue
-            seen_attributes.add(attr_name)
-        if not seen_attributes:
-            issues.append(f"{name}: no valid attributes defined.")
-            continue
-        entity_attributes[name] = seen_attributes
-
-        primary_key = _normalise_key_spec(entity.get("primary_key"))
-        if primary_key is None or not primary_key:
-            issues.append(f"{name}: 'primary_key' must reference one or more attributes.")
-        else:
-            missing_keys = [key for key in primary_key if key not in seen_attributes]
-            if missing_keys:
-                formatted = ", ".join(sorted(missing_keys))
-                issues.append(
-                    f"{name}: primary key references unknown attributes: {formatted}."
-                )
-
-    raw_relationships = payload.get("relationships")
-    if raw_relationships is None:
-        return {"ok": not issues, "issues": issues}
-
-    if not isinstance(raw_relationships, list):
-        issues.append("'relationships' must be a list if provided.")
-        return {"ok": not issues, "issues": issues}
-
-    for index, relationship in enumerate(raw_relationships):
-        rel_label = f"Relationship {index + 1}"
-        if not isinstance(relationship, dict):
-            issues.append(f"{rel_label} must be an object.")
-            continue
-
-        rel_type = relationship.get("type")
-        if not isinstance(rel_type, str) or rel_type.strip() not in _ALLOWED_RELATIONSHIP_TYPES:
-            allowed = ", ".join(sorted(_ALLOWED_RELATIONSHIP_TYPES))
-            issues.append(
-                f"{rel_label} has invalid 'type'. Expected one of: {allowed}."
-            )
-
-        source_entity = _relationship_endpoint(relationship, "from")
-        if source_entity is None:
-            issues.append(f"{rel_label} is missing a valid source entity reference.")
-        elif source_entity not in entity_attributes:
-            issues.append(
-                f"{rel_label} references unknown source entity '{source_entity}'."
-            )
-
-        target_entity = _relationship_endpoint(relationship, "to")
-        if target_entity is None:
-            issues.append(f"{rel_label} is missing a valid target entity reference.")
-        elif target_entity not in entity_attributes:
-            issues.append(
-                f"{rel_label} references unknown target entity '{target_entity}'."
-            )
-
-        source_attribute = _relationship_attribute(relationship, "from_attribute")
-        if source_attribute and source_entity in entity_attributes:
-            if source_attribute not in entity_attributes[source_entity]:
-                issues.append(
-                    f"{rel_label}: source attribute '{source_attribute}' not found on '{source_entity}'."
-                )
-
-        target_attribute = _relationship_attribute(relationship, "to_attribute")
-        if target_attribute and target_entity in entity_attributes:
-            if target_attribute not in entity_attributes[target_entity]:
-                issues.append(
-                    f"{rel_label}: target attribute '{target_attribute}' not found on '{target_entity}'."
-                )
-
-    return {"ok": not issues, "issues": issues}
-=======
 from typing import Literal
 
 from pydantic import BaseModel, Field, field_validator
@@ -247,5 +51,4 @@
         )
         if value not in allowed:
             raise ValueError("Unsupported exporter requested")
-        return value
->>>>>>> d082dae9
+        return value