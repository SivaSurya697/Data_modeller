"""Pydantic models shared across blueprints."""

from __future__ import annotations

from typing import Any, Literal

from pydantic import BaseModel, ConfigDict, Field, field_validator

from src.models.tables import EntityRole, SCDType


class UserSettingsInput(BaseModel):
    """Validate persisted user configuration."""

    openai_api_key: str = Field(min_length=1)
    openai_base_url: str = Field(min_length=1, max_length=255)
    rate_limit_per_minute: int = Field(gt=0)


class DomainInput(BaseModel):
    """Validate domain creation input."""

    name: str = Field(min_length=1, max_length=255)
    description: str = Field(min_length=1)


class DraftRequest(BaseModel):
    """Validate requests for new model drafts."""

    domain_id: int
    instructions: str | None = None


class AttributeSpec(BaseModel):
    """Validate LLM-proposed attribute metadata."""

    model_config = ConfigDict(extra="ignore", populate_by_name=True)

    name: str = Field(min_length=1)
    data_type: str | None = None
    description: str | None = None
    is_nullable: bool = True
    default: str | None = Field(default=None, alias="default")
    is_measure: bool
    is_surrogate_key: bool


class EntitySpec(BaseModel):
    """Validate LLM-proposed entity metadata."""

    model_config = ConfigDict(extra="ignore")

    name: str = Field(min_length=1)
    description: str | None = None
    documentation: str | None = None
    role: EntityRole
    grain: list[str] = Field(min_length=1)
    scd_type: SCDType
    attributes: list[AttributeSpec] = Field(min_length=1)

    @field_validator("grain", mode="before")
    @classmethod
    def ensure_grain(cls, value: Any) -> list[str]:
        if value is None:
            raise ValueError("grain is required")
        if isinstance(value, str):
            items = [value]
        elif isinstance(value, (list, tuple)):
            items = list(value)
        else:
            raise TypeError("grain must be a list of attribute names")
        result: list[str] = []
        for item in items:
            text = str(item).strip()
            if not text:
                raise ValueError("grain values must be non-empty strings")
            result.append(text)
        return result


class ModelDraftPayload(BaseModel):
    """Validate the full payload returned by the LLM."""

    model_config = ConfigDict(extra="ignore")

    name: str | None = None
    summary: str | None = None
    definition: str | None = None
    entities: list[EntitySpec] = Field(min_length=1)


class ChangeSetInput(BaseModel):
    """Validate change-set submissions."""

    domain_id: int
    title: str = Field(min_length=1, max_length=255)
    summary: str = Field(min_length=1)


class ExportRequest(BaseModel):
    """Validate export requests."""

    domain_id: int
    exporter: str

    @field_validator("exporter")
    @classmethod
    def ensure_known_exporter(cls, value: str) -> str:
        allowed: tuple[Literal["dictionary"], Literal["plantuml"]] = (
            "dictionary",
            "plantuml",
        )
        if value not in allowed:
            raise ValueError("Unsupported exporter requested")
        return value


<<<<<<< HEAD
class CoverageAnalysisRequest(BaseModel):
    """Validate coverage analysis requests."""

    domain_id: int = Field(gt=0)
=======
class SourceColumnInput(BaseModel):
    """Validate column metadata supplied during source imports."""

    name: str = Field(min_length=1, max_length=255)
    data_type: str | None = Field(default=None, max_length=255)
    is_nullable: bool = True
    ordinal_position: int | None = Field(default=None, ge=1)
    description: str | None = None
    statistics: dict[str, Any] | None = None
    sample_values: list[Any] | None = None


class SourceTableInput(BaseModel):
    """Validate table metadata supplied during source imports."""

    model_config = ConfigDict(populate_by_name=True)

    schema_name: str = Field(min_length=1, max_length=255)
    table_name: str = Field(min_length=1, max_length=255)
    display_name: str | None = Field(default=None, max_length=255)
    description: str | None = None
    schema_definition: dict[str, Any] | None = Field(default=None, alias="schema")
    table_statistics: dict[str, Any] | None = Field(
        default=None, alias="statistics"
    )
    row_count: int | None = Field(default=None, ge=0)
    sampled_row_count: int | None = Field(default=None, ge=0)
    profiled_at: datetime | None = None
    columns: list[SourceColumnInput] = Field(default_factory=list)

    @field_validator("columns")
    @classmethod
    def ensure_unique_columns(
        cls, value: list[SourceColumnInput]
    ) -> list[SourceColumnInput]:
        seen: set[str] = set()
        for column in value:
            key = column.name.strip().lower()
            if key in seen:
                raise ValueError("Duplicate column name detected")
            seen.add(key)
        return value


class SourceSystemInput(BaseModel):
    """Validate source system metadata."""

    name: str = Field(min_length=1, max_length=255)
    description: str | None = None
    connection_type: str = Field(min_length=1, max_length=100)
    connection_config: dict[str, Any] | None = None


class SourceImportRequest(BaseModel):
    """Validate source import requests."""

    system: SourceSystemInput
    tables: list[SourceTableInput] = Field(default_factory=list)


class SourceProfileRequest(BaseModel):
    """Validate profile submissions containing sampled rows."""

    model_config = ConfigDict(populate_by_name=True)

    table_id: int
    samples: list[dict[str, Any]] = Field(default_factory=list, alias="rows")
    total_rows: int | None = Field(default=None, ge=0)
>>>>>>> 026f8a9c


__all__ = [
    "ChangeSetInput",
    "CoverageAnalysisRequest",
    "DomainInput",
    "DraftRequest",
    "AttributeSpec",
    "EntitySpec",
    "ModelDraftPayload",
    "ExportRequest",
    "SourceColumnInput",
    "SourceImportRequest",
    "SourceProfileRequest",
    "SourceSystemInput",
    "SourceTableInput",
    "UserSettingsInput",
]
<|MERGE_RESOLUTION|>--- conflicted
+++ resolved
@@ -115,12 +115,6 @@
         return value
 
 
-<<<<<<< HEAD
-class CoverageAnalysisRequest(BaseModel):
-    """Validate coverage analysis requests."""
-
-    domain_id: int = Field(gt=0)
-=======
 class SourceColumnInput(BaseModel):
     """Validate column metadata supplied during source imports."""
 
@@ -189,7 +183,6 @@
     table_id: int
     samples: list[dict[str, Any]] = Field(default_factory=list, alias="rows")
     total_rows: int | None = Field(default=None, ge=0)
->>>>>>> 026f8a9c
 
 
 __all__ = [
