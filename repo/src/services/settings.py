--- conflicted
+++ resolved
@@ -4,26 +4,9 @@
 import os
 from dataclasses import dataclass
 
-<<<<<<< HEAD
-from pydantic import BaseModel, Field
-from sqlalchemy import select
-from sqlalchemy.orm import Session
-
-from src.models.tables import Setting
-
-OPENAI_API_KEY_KEYS: tuple[str, ...] = (
-    "openai_api_key",
-    "openai.api_key",
-)
-OPENAI_BASE_URL_KEYS: tuple[str, ...] = (
-    "openai_base_url",
-    "openai.base_url",
-)
-=======
 from cryptography.fernet import Fernet, InvalidToken
 from sqlalchemy import select
 from sqlalchemy.orm import Session
->>>>>>> 44e0edf5
 
 from src.models.tables import Settings
 
@@ -46,53 +29,6 @@
 def _get_cipher() -> Fernet:
     """Return a configured Fernet cipher used for secrets at rest."""
 
-<<<<<<< HEAD
-    return AppSettings(
-        environment=os.getenv("FLASK_ENV", "production"),
-        database_url=os.getenv("DATABASE_URL", "sqlite:///data_modeller.db"),
-        openai_api_key=os.getenv("OPENAI_API_KEY", ""),
-        openai_base_url=os.getenv("OPENAI_BASE_URL", "https://api.openai.com/v1"),
-        rate_limit_per_minute=int(os.getenv("RATE_LIMIT_PER_MINUTE", "60")),
-    )
-
-
-def _resolve_setting(
-    records: dict[str, str],
-    user_id: int,
-    *aliases: str,
-) -> str | None:
-    """Resolve a stored setting taking optional user overrides into account."""
-
-    user_prefix = f"user:{user_id}:"
-    lookup_order = [f"{user_prefix}{alias}".lower() for alias in aliases]
-    lookup_order.extend(alias.lower() for alias in aliases)
-    for key in lookup_order:
-        value = records.get(key)
-        if value:
-            return value.strip()
-    return None
-
-
-def load_openai_credentials(db: Session, user_id: int) -> tuple[str, str]:
-    """Load OpenAI credentials, checking persisted overrides before fallbacks."""
-
-    settings = load_settings()
-    stored = {
-        record.key.strip().lower(): record.value.strip()
-        for record in db.execute(select(Setting)).scalars()
-    }
-
-    api_key = _resolve_setting(stored, user_id, *OPENAI_API_KEY_KEYS) or settings.openai_api_key
-    base_url = _resolve_setting(stored, user_id, *OPENAI_BASE_URL_KEYS) or settings.openai_base_url
-
-    api_key = api_key.strip()
-    base_url = base_url.strip()
-    if not api_key:
-        raise ValueError("OPENAI_API_KEY is not configured")
-    if not base_url:
-        base_url = settings.openai_base_url
-    return api_key, base_url
-=======
     key = os.getenv(_ENCRYPTION_KEY_ENV)
     if not key:
         raise RuntimeError(
@@ -171,4 +107,41 @@
         openai_base_url=record.openai_base_url,
         rate_limit_per_minute=record.rate_limit_per_minute,
     )
->>>>>>> 44e0edf5
+
+
+def _resolve_setting(
+    records: dict[str, str],
+    user_id: int,
+    *aliases: str,
+) -> str | None:
+    """Resolve a stored setting taking optional user overrides into account."""
+
+    user_prefix = f"user:{user_id}:"
+    lookup_order = [f"{user_prefix}{alias}".lower() for alias in aliases]
+    lookup_order.extend(alias.lower() for alias in aliases)
+    for key in lookup_order:
+        value = records.get(key)
+        if value:
+            return value.strip()
+    return None
+
+
+def load_openai_credentials(db: Session, user_id: int) -> tuple[str, str]:
+    """Load OpenAI credentials, checking persisted overrides before fallbacks."""
+
+    settings = load_settings()
+    stored = {
+        record.key.strip().lower(): record.value.strip()
+        for record in db.execute(select(Setting)).scalars()
+    }
+
+    api_key = _resolve_setting(stored, user_id, *OPENAI_API_KEY_KEYS) or settings.openai_api_key
+    base_url = _resolve_setting(stored, user_id, *OPENAI_BASE_URL_KEYS) or settings.openai_base_url
+
+    api_key = api_key.strip()
+    base_url = base_url.strip()
+    if not api_key:
+        raise ValueError("OPENAI_API_KEY is not configured")
+    if not base_url:
+        base_url = settings.openai_base_url
+    return api_key, base_url