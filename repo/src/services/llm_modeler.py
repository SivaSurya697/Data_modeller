--- conflicted
+++ resolved
@@ -21,13 +21,8 @@
 class DraftResult:
     """Structured response returned to the API layer."""
 
-<<<<<<< HEAD
-    model: DataModel
-    impact: list[dict[str, str]]
-=======
     entities: list[Entity]
     impact: list[str]
->>>>>>> 40b31d9c
 
 
 class ModelingService:
@@ -179,52 +174,6 @@
         else:
             change_hints = None
 
-<<<<<<< HEAD
-        shared_dim_changes_raw = payload.get("shared_dim_changes")
-        if isinstance(shared_dim_changes_raw, list):
-            shared_dim_changes = [
-                item for item in shared_dim_changes_raw if isinstance(item, dict)
-            ]
-        elif isinstance(shared_dim_changes_raw, dict):
-            shared_dim_changes = []
-            for dimension, change_value in shared_dim_changes_raw.items():
-                if isinstance(change_value, dict):
-                    entry = {"dimension": dimension}
-                    entry.update(change_value)
-                    shared_dim_changes.append(entry)
-                else:
-                    shared_dim_changes.append(
-                        {
-                            "dimension": dimension,
-                            "change": str(change_value),
-                        }
-                    )
-        else:
-            shared_dim_changes = []
-
-        consumers_index_raw = payload.get("consumers_index")
-        if isinstance(consumers_index_raw, dict):
-            consumers_index = consumers_index_raw
-        else:
-            consumers_index = {}
-
-        impact = compute_impact(shared_dim_changes, consumers_index)
-
-        if not impact and change_hints:
-            for hint in change_hints:
-                explanation = hint.strip()
-                if not explanation:
-                    continue
-                impact.append(
-                    {
-                        "dimension": "General",
-                        "consumer": "All consumers",
-                        "impact_level": "medium",
-                        "explanation": explanation,
-                    }
-                )
-=======
         impact = evaluate_model_impact(previous_entities, entities, change_hints)
->>>>>>> 40b31d9c
 
         return DraftResult(entities=entities, impact=impact)