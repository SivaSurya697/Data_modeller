--- conflicted
+++ resolved
@@ -62,18 +62,6 @@
         draft_messages = build_draft_messages(context, request.instructions)
         user_settings = get_user_settings(session, self._user_id)
         client = LLMClient(user_settings)
-<<<<<<< HEAD
-        initial_payload = client.generate_draft_payload(draft_messages)
-
-        critique_messages = build_critique_messages(
-            context, request.instructions, initial_payload
-        )
-        critique_payload, amended_payload = client.generate_critique_payload(
-            critique_messages
-        )
-
-        final_payload = self._merge_payloads(initial_payload, amended_payload)
-=======
         payload = client.generate_model_payload(prompt)
         try:
             payload_spec = ModelDraftPayload.model_validate(payload)
@@ -86,7 +74,6 @@
         model = self._persist_model(
             session, context, payload, payload_spec, request.instructions
         )
->>>>>>> c33f69c8
 
         amendments = critique_payload.get("amendments")
         if isinstance(amendments, Mapping):
