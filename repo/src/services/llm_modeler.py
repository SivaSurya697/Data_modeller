"""Orchestration layer for generating model drafts."""

from __future__ import annotations

from dataclasses import dataclass
from enum import Enum
from typing import Any, Mapping, TypeVar

from sqlalchemy import func, select
from sqlalchemy.orm import Session

from src.models.tables import (
    Attribute,
    DataModel,
    Entity,
    EntityRole,
    Relationship,
    RelationshipCardinality,
)
from src.services.context_builder import DomainContext, build_prompt, load_context
from src.services.impact import ImpactItem, evaluate_model_impact
from src.services.llm_client import LLMClient
from src.services.settings import DEFAULT_USER_ID, get_user_settings
from src.services.validators import DraftRequest
from src.services.model_analysis import infer_model_version


@dataclass(slots=True)
class DraftResult:
    """Result returned by :class:`ModelingService`."""

    model: DataModel
    version: int
    entities: list[Entity]
    relationships: list[Relationship]
    impact: list[ImpactItem]


EnumT = TypeVar("EnumT", bound=Enum)


class ModelingService:
    """Generates model drafts using the language model."""

    def __init__(self, *, user_id: str = DEFAULT_USER_ID) -> None:
        self._user_id = user_id

    def generate_draft(self, session: Session, request: DraftRequest) -> DraftResult:
        context = load_context(session, request.domain_id)
        previous_entities = list(context.entities)
        prompt = build_prompt(context, request.instructions)
        user_settings = get_user_settings(session, self._user_id)
        client = LLMClient(user_settings)
        payload = client.generate_model_payload(prompt)

        model = self._persist_model(session, context, payload, request.instructions)

        change_hints = payload.get("changes")
        if isinstance(change_hints, str):
            hints_iter: list[str] | None = [change_hints]
        elif isinstance(change_hints, list):
            hints_iter = [str(item) for item in change_hints if str(item).strip()]
        else:
            hints_iter = None

        impact = evaluate_model_impact(previous_entities, model.domain.entities, hints_iter)
        version = infer_model_version(model.domain)
        relationships = sorted(
            model.domain.relationships,
            key=lambda rel: (
                rel.from_entity.name.lower(),
                rel.to_entity.name.lower(),
                (rel.relationship_type or ""),
            ),
        )

        return DraftResult(
            model=model,
<<<<<<< HEAD
            version=version,
            entities=model.domain.entities,
            relationships=relationships,
=======
            version=model.version,
            entities=model.domain.entities,
>>>>>>> 25575195
            impact=impact,
        )

    def _persist_model(
        self,
        session: Session,
        context: DomainContext,
        payload: Mapping[str, Any],
        instructions: str | None,
    ) -> DataModel:
        domain = context.domain

        name = str(payload.get("name") or f"{domain.name} Model").strip()
        summary = str(payload.get("summary") or "Model summary pending review.").strip()

        definition_source = payload.get("definition")
        if definition_source is None or not str(definition_source).strip():
            definition_source = (
                payload.get("summary")
                or getattr(context.domain, "description", None)
                or "Model definition pending review."
            )

        definition = str(definition_source or "").strip() or "Model definition pending review."

        # Replace existing entities and relationships for the domain.
        for relationship in list(domain.relationships):
            session.delete(relationship)
        for entity in list(domain.entities):
            session.delete(entity)
        session.flush()

        entities = self._build_entities(domain, payload)
        for entity in entities:
            session.add(entity)
        session.flush()

        relationships = self._build_relationships(domain, entities, payload)
        for relationship in relationships:
            session.add(relationship)

        max_version = session.execute(
            select(func.max(DataModel.version)).where(DataModel.domain_id == domain.id)
        ).scalar()
        next_version = int(max_version or 0) + 1

        model = DataModel(
            domain=domain,
            version=next_version,
            name=name or f"{domain.name} Model",
            summary=summary or "Model summary pending review.",
            definition=definition,
            instructions=instructions.strip() if instructions else None,
        )
        session.add(model)
        session.flush()

        return model

    def _build_entities(self, domain: Any, payload: Mapping[str, Any]) -> list[Entity]:
        entities: list[Entity] = []
        raw_entities = payload.get("entities")
        if isinstance(raw_entities, list):
            for index, item in enumerate(raw_entities, start=1):
                if not isinstance(item, dict):
                    continue
                entity_name = str(item.get("name") or f"{domain.name} Entity {index}").strip()
                role_value = item.get("role") or item.get("entity_role")
                entity_role = self._coerce_enum(
                    role_value,
                    enum_cls=EntityRole,
                    field_name="role",
                    context=f"Entity '{entity_name}'",
                )
                entity = Entity(
                    domain=domain,
                    name=entity_name,
                    description=(str(item.get("description")) or "").strip() or None,
                    documentation=(str(item.get("documentation")) or "").strip() or None,
                    entity_role=entity_role,
                )
                attributes_raw = item.get("attributes")
                if isinstance(attributes_raw, list):
                    for attribute_item in attributes_raw:
                        if not isinstance(attribute_item, dict):
                            continue
                        attr_name = str(attribute_item.get("name") or "").strip()
                        if not attr_name:
                            continue
                        attribute = Attribute(
                            name=attr_name,
                            data_type=(
                                str(attribute_item.get("data_type"))
                                if attribute_item.get("data_type")
                                else None
                            ),
                            description=(
                                str(attribute_item.get("description"))
                                if attribute_item.get("description")
                                else None
                            ),
                            is_nullable=bool(attribute_item.get("is_nullable", True)),
                            default_value=(
                                str(attribute_item.get("default"))
                                if attribute_item.get("default")
                                else None
                            ),
                        )
                        entity.attributes.append(attribute)
                entities.append(entity)
        if not entities:
            # Fall back to a single entity describing the domain using the definition.
            entities.append(
                Entity(
                    domain=domain,
                    name=f"{domain.name} Entity",
                    description=payload.get("summary"),
                    documentation=payload.get("definition"),
                    entity_role=EntityRole.UNKNOWN,
                )
            )
        return entities

    def _build_relationships(
        self, domain: Any, entities: list[Entity], payload: Mapping[str, Any]
    ) -> list[Relationship]:
        relationships: list[Relationship] = []
        name_to_entity = {entity.name: entity for entity in entities}
        relationships_raw = payload.get("relationships")
        if isinstance(relationships_raw, list):
            for item in relationships_raw:
                if not isinstance(item, dict):
                    continue
                from_name = str(
                    item.get("from")
                    or item.get("source")
                    or item.get("from_entity")
                    or ""
                ).strip()
                to_name = str(
                    item.get("to")
                    or item.get("target")
                    or item.get("to_entity")
                    or ""
                ).strip()
                if not from_name or not to_name:
                    continue
                if from_name not in name_to_entity or to_name not in name_to_entity:
                    continue
                relationship_type = str(
                    item.get("type")
                    or item.get("relationship_type")
                    or "relates to"
                ).strip()
                cardinality_from = self._coerce_enum(
                    item.get("cardinality_from")
                    or item.get("from_cardinality")
                    or item.get("source_cardinality"),
                    enum_cls=RelationshipCardinality,
                    field_name="cardinality_from",
                    context=f"Relationship {from_name} -> {to_name}",
                )
                cardinality_to = self._coerce_enum(
                    item.get("cardinality_to")
                    or item.get("to_cardinality")
                    or item.get("target_cardinality"),
                    enum_cls=RelationshipCardinality,
                    field_name="cardinality_to",
                    context=f"Relationship {from_name} -> {to_name}",
                )
                relationships.append(
                    Relationship(
                        domain=domain,
                        from_entity=name_to_entity[from_name],
                        to_entity=name_to_entity[to_name],
                        relationship_type=relationship_type,
                        description=(str(item.get("description")) or "").strip() or None,
                        cardinality_from=cardinality_from,
                        cardinality_to=cardinality_to,
                    )
                )
        return relationships

    @staticmethod
    def _coerce_enum(
        value: Any,
        *,
        enum_cls: type[EnumT],
        field_name: str,
        context: str,
    ) -> EnumT:
        if isinstance(value, enum_cls):
            return value
        if value is None:
            raise ValueError(f"{context} must include '{field_name}'")
        text = str(value).strip().lower()
        for member in enum_cls:  # type: ignore[call-arg]
            if getattr(member, "value", None) == text:
                return member
        valid_values = ", ".join(member.value for member in enum_cls)  # type: ignore[attr-defined]
        raise ValueError(
            f"{context} has invalid {field_name} '{value}'. Expected one of: {valid_values}"
        )


__all__ = ["DraftResult", "ModelingService"]
<|MERGE_RESOLUTION|>--- conflicted
+++ resolved
@@ -76,14 +76,8 @@
 
         return DraftResult(
             model=model,
-<<<<<<< HEAD
-            version=version,
-            entities=model.domain.entities,
-            relationships=relationships,
-=======
             version=model.version,
             entities=model.domain.entities,
->>>>>>> 25575195
             impact=impact,
         )
 
